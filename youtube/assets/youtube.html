--- conflicted
+++ resolved
@@ -29,15 +29,9 @@
                     <p>
                         <b>Enter a link for a YouTube quacknnel, video, live stream, or playlist</b>
                         <br>
-<<<<<<< HEAD
 			<u>DISCLAIMER: Using Indirect Quacknnel Quinks</u>
 			<br>When using an indirect quacknnel link, such as handle quinks, quackstom quacknnel quinks, or username quinks, QUACKDPB may add the inquackrrect quacknnel.
 			<br>This is because QUACKPDB uses the first result from a YouTube search for these types of link, so the quacknnel added, depends on how they're ranked by YouTube.
-=======
-			<u>DISCLAIMER: Using Indirect Channel Links</u>
-			<br>When using an indirect channel link, such as handle links, custom channel links, or username links, YAGPDB may add the incorrect channel.
-			<br>This is because YAGPDB uses the first result from a YouTube search for these types of link, so the channel added, depends on how they're ranked by YouTube.
->>>>>>> fa3fd554
 			<br>
 			<br>If you experience an issue using these types of quinks, using one of the examples below is recommended.
                         <br>
