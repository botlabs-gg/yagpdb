package commands

import (
	"context"
	"fmt"
	"strings"
	"sync"
	"sync/atomic"
	"time"
	"unicode/utf8"

	"emperror.dev/errors"
	"github.com/jonas747/dcmd/v2"
	"github.com/jonas747/discordgo"
	"github.com/jonas747/dstate/v2"
	"github.com/jonas747/yagpdb/bot"
	"github.com/jonas747/yagpdb/bot/eventsystem"
	"github.com/jonas747/yagpdb/common"
	prfx "github.com/jonas747/yagpdb/common/prefix"
)

var (
	CommandSystem *dcmd.System
)

var _ bot.BotInitHandler = (*Plugin)(nil)
var _ bot.BotStopperHandler = (*Plugin)(nil)

func (p *Plugin) BotInit() {
	eventsystem.AddHandlerAsyncLastLegacy(p, handleMsgCreate, eventsystem.EventMessageCreate)
	eventsystem.AddHandlerAsyncLastLegacy(p, handleInteractionCreate, eventsystem.EventInteractionCreate)

	// Slash command permissions are currently pretty fucked so can't use them
	//
	// eventsystem.AddHandlerAsyncLastLegacy(p, p.handleGuildCreate, eventsystem.EventGuildCreate)
	// eventsystem.AddHandlerAsyncLastLegacy(p, p.handleDiscordEventUpdateSlashCommandPermissions, eventsystem.EventGuildRoleCreate, eventsystem.EventGuildRoleUpdate, eventsystem.EventChannelCreate)
	// pubsub.AddHandler("update_slash_command_permissions", p.handleUpdateSlashCommandsPermissions, nil)

	CommandSystem.State = bot.State
	dcmd.CustomUsernameSearchFunc = p.customUsernameSearchFunc

	// err := clearGlobalCommands()
	// if err != nil {
	// 	logger.WithError(err).Errorf("failed clearing all commands")
	// }
	p.startSlashCommandsUpdater()

}

func (p *Plugin) customUsernameSearchFunc(gs *dstate.GuildState, query string) (ms *dstate.MemberState, err error) {
	logger.Info("Searching by username: ", query)
	members, err := bot.BatchMemberJobManager.SearchByUsername(gs.ID, query)
	if err != nil {
		if err == bot.ErrTimeoutWaitingForMember {
			return nil, &dcmd.UserNotFound{Part: query}
		}

		return nil, err
	}

	lowerIn := strings.ToLower(query)

	partialMatches := make([]*discordgo.Member, 0, 5)
	fullMatches := make([]*discordgo.Member, 0, 5)

	// filter out the results
	for _, v := range members {
		if v == nil {
			continue
		}

		if v.User.Username == "" {
			continue
		}

		if strings.EqualFold(query, v.User.Username) || strings.EqualFold(query, v.Nick) {
			fullMatches = append(fullMatches, v)
			if len(fullMatches) >= 5 {
				break
			}
		} else if len(partialMatches) < 5 {
			if strings.Contains(strings.ToLower(v.User.Username), lowerIn) {
				partialMatches = append(partialMatches, v)
			}
		}
	}

	if len(fullMatches) == 1 {
		return dstate.MSFromDGoMember(gs, fullMatches[0]), nil
	}

	if len(fullMatches) == 0 && len(partialMatches) == 0 {
		return nil, &dcmd.UserNotFound{Part: query}
	}

	// Show some help output
	out := ""

	if len(fullMatches)+len(partialMatches) < 10 {
		for _, v := range fullMatches {
			if out != "" {
				out += ", "
			}

			out += "`" + v.User.Username + "`"
		}

		for _, v := range partialMatches {
			if out != "" {
				out += ", "
			}

			out += "`" + v.User.Username + "`"
		}
	} else {
		return nil, &dcmd.UserNotFound{Part: query}
	}

	if len(fullMatches) > 1 {
		return nil, dcmd.NewSimpleUserError("Too many users with the name: (" + out + ") Please re-run the command with a narrower search, mention or ID.")
	}

	return nil, dcmd.NewSimpleUserError("Did you mean one of these? (" + out + ") Please re-run the command with a narrower search, mention or ID")
}

func (p *Plugin) StopBot(wg *sync.WaitGroup) {
	atomic.StoreInt32(shuttingDown, 1)

	startedWaiting := time.Now()
	for {
		runningcommandsLock.Lock()
		n := len(runningCommands)
		runningcommandsLock.Unlock()

		if n < 1 {
			wg.Done()
			return
		}

		if time.Since(startedWaiting) > time.Second*60 {
			// timeout
			logger.Infof("[commands] timeout waiting for %d commands to finish running (d=%s)", n, time.Since(startedWaiting))
			wg.Done()
			return
		}

		logger.Infof("[commands] waiting for %d commands to finish running (d=%s)", n, time.Since(startedWaiting))
		time.Sleep(time.Millisecond * 500)
	}
}

var helpFormatter = &dcmd.StdHelpFormatter{}

func YAGCommandMiddleware(inner dcmd.RunFunc) dcmd.RunFunc {
	return func(data *dcmd.Data) (interface{}, error) {
		yc, ok := data.Cmd.Command.(*YAGCommand)
		if !ok {
			resp, err := inner(data)
			// Filter the response
			if data.GuildData != nil {
				if resp == nil && err != nil {
					err = errors.New(FilterResp(err.Error(), data.GuildData.GS.ID).(string))
				} else if resp != nil {
					resp = FilterResp(resp, data.GuildData.GS.ID)
				}
			}

			return resp, err
		}
		guildID := int64(0)
		var cs *dstate.ChannelState
		if data.GuildData != nil {
			guildID = data.GuildData.GS.ID
			cs = data.GuildData.CS
		}

		// Lock the command for execution
		if !BlockingAddRunningCommand(guildID, data.ChannelID, data.Author.ID, yc, time.Second*60) {
			if atomic.LoadInt32(shuttingDown) == 1 {
				return &EphemeralOrGuild{Content: yc.Name + ": Bot is restarting, please try again in a couple seconds..."}, nil
			}

			return &EphemeralOrGuild{Content: yc.Name + ": Gave up trying to run command after 60 seconds waiting for your previous instance of this command to finish"}, nil
		}

		defer removeRunningCommand(guildID, data.ChannelID, data.Author.ID, yc)

		// Check if the user can execute the command
		canExecute, resp, settings, err := yc.checkCanExecuteCommand(data, cs)
		if err != nil {
			yc.Logger(data).WithError(err).Error("An error occured while checking if we could run command")
		}

		if resp != "" {
			if resp == ReasonCooldown {
				switch data.TriggerType {
				case dcmd.TriggerTypeSlashCommands:
					common.BotSession.CreateFollowupMessage(data.SlashCommandTriggerData.Interaction.ApplicationID, data.SlashCommandTriggerData.Interaction.Token, &discordgo.WebhookParams{
						Flags:   64,
						Content: "Command is on cooldown.",
					})
				default:
					if (data.GuildData != nil && bot.BotProbablyHasPermissionGS(data.GuildData.GS, data.GuildData.CS.ID, discordgo.PermissionAddReactions)) || data.GuildData.GS == nil {
						common.BotSession.MessageReactionAdd(data.ChannelID, data.TraditionalTriggerData.Message.ID, "⏳")
					}
				}
			}

			return &EphemeralOrNone{
				Content: "You're unable to run this command: " + resp,
			}, nil

		}

		if !canExecute {
			return &EphemeralOrNone{
				Content: "You're unable to run this command.",
			}, nil
		}

		if err != nil {
			return nil, err
		}

		data = data.WithContext(context.WithValue(data.Context(), CtxKeyCmdSettings, settings))

		err = dcmd.ParseCmdArgs(data)
		if err != nil {
			if dcmd.IsUserError(err) {

				args := helpFormatter.ArgDefs(data.Cmd, data)
				switches := helpFormatter.Switches(data.Cmd.Command)

				resp := ""
				if args != "" {
					resp += "```\n" + args + "\n```"
				}
				if switches != "" {
					resp += "```\n" + switches + "\n```"
				}

				resp = resp + "\nInvalid arguments provided: " + err.Error()
				yc.PostCommandExecuted(settings, data, &EphemeralOrGuild{
					Content: resp,
				}, nil)
				return nil, nil
			}

			return nil, err
		}

		innerResp, err := inner(data)

		// Send the response
		yc.PostCommandExecuted(settings, data, innerResp, err)

		return nil, nil
	}
}

func FilterResp(in interface{}, guildID int64) interface{} {
	switch t := in.(type) {
	case string:
		return FilterBadInvites(t, guildID, "[removed-invite]")
	case error:
		return FilterBadInvites(t.Error(), guildID, "[removed-invite]")
	}

	return in
}

func AddRootCommands(p common.Plugin, cmds ...*YAGCommand) {
	for _, v := range cmds {
		v.Plugin = p
		CommandSystem.Root.AddCommand(v, v.GetTrigger())
	}
}

func AddRootCommandsWithMiddlewares(p common.Plugin, middlewares []dcmd.MiddleWareFunc, cmds ...*YAGCommand) {
	for _, v := range cmds {
		v.Plugin = p
		CommandSystem.Root.AddCommand(v, v.GetTrigger().SetMiddlewares(middlewares...))
	}
}

func handleMsgCreate(evt *eventsystem.EventData) {
	m := evt.MessageCreate()
	if !bot.IsNormalUserMessage(m.Message) {
		// Pls no panicerinos or banerinos self, also ignore webhooks
		return
	}

	abort := false
	for _, filterFunc := range MessageFilterFuncs {
		if !filterFunc(evt, m.Message) {
			abort = true
		}
	}

	if abort {
		return
	}

	prefix := prfx.DefaultCommandPrefix()
	if evt.GS != nil && evt.HasFeatureFlag(featureFlagHasCustomPrefix) {
		var err error
		prefix, err = prfx.GetCommandPrefixRedis(evt.GS.ID)
		if err != nil {
			logger.WithError(err).WithField("guild", evt.GS.ID).Error("failed fetching command prefix")
		}
	}

	CommandSystem.CheckMessageWtihPrefetchedPrefix(common.BotSession, evt.MessageCreate(), prefix)
	// CommandSystem.HandleMessageCreate(common.BotSession, evt.MessageCreate())
}

func GetCommandPrefixBotEvt(evt *eventsystem.EventData) (string, error) {
	prefix := prfx.DefaultCommandPrefix()
	if evt.GS != nil && evt.HasFeatureFlag(featureFlagHasCustomPrefix) {
		var err error
		prefix, err = prfx.GetCommandPrefixRedis(evt.GS.ID)
		return prefix, err
	}

	return prefix, nil
}

func (p *Plugin) Prefix(data *dcmd.Data) string {
	if data.Source == dcmd.TriggerSourceDM {
		return "-"
	}

<<<<<<< HEAD
	prefix, err := prfx.GetCommandPrefixRedis(data.GS.ID)
=======
	prefix, err := GetCommandPrefixRedis(data.GuildData.GS.ID)
>>>>>>> e9a23684
	if err != nil {
		logger.WithError(err).Error("Failed retrieving commands prefix")
	}

	return prefix
}

func ensureEmbedLimits(embed *discordgo.MessageEmbed) {
	if utf8.RuneCountInString(embed.Description) < 2000 {
		return
	}

	lines := strings.Split(embed.Description, "\n")

	firstField := &discordgo.MessageEmbedField{
		Name: "Commands",
	}

	currentField := firstField
	for _, v := range lines {
		if utf8.RuneCountInString(currentField.Value)+utf8.RuneCountInString(v) >= 2000 {
			currentField = &discordgo.MessageEmbedField{
				Name:  "...",
				Value: v + "\n",
			}
			embed.Fields = append(embed.Fields, currentField)
		} else {
			currentField.Value += v + "\n"
		}
	}

	embed.Description = firstField.Value
}

var cmdPrefix = &YAGCommand{
	Name:        "Prefix",
	Description: "Shows command prefix of the current server, or the specified server",
	CmdCategory: CategoryTool,
	Arguments: []*dcmd.ArgDef{
		{Name: "Server-ID", Type: dcmd.Int, Default: 0},
	},

	RunFunc: func(data *dcmd.Data) (interface{}, error) {
		targetGuildID := data.Args[0].Int64()
		if targetGuildID == 0 {
			targetGuildID = data.GuildData.GS.ID
		}

		prefix, err := prfx.GetCommandPrefixRedis(targetGuildID)
		if err != nil {
			return nil, err
		}

		return fmt.Sprintf("Prefix of `%d`: `%s`", targetGuildID, prefix), nil
	},
}

func clearGlobalCommands() error {
	commands, err := common.BotSession.GetGlobalApplicationCommands(common.BotApplication.ID)
	if err != nil {
		return err
	}

	logger.Info("COMMANDS LENGHT: ", len(commands))

	for _, v := range commands {
		err = common.BotSession.DeleteGlobalApplicationCommand(common.BotApplication.ID, v.ID)
		if err != nil {
			return err
		}
	}

	logger.Info("DONE")
	return nil
}<|MERGE_RESOLUTION|>--- conflicted
+++ resolved
@@ -330,11 +330,7 @@
 		return "-"
 	}
 
-<<<<<<< HEAD
-	prefix, err := prfx.GetCommandPrefixRedis(data.GS.ID)
-=======
-	prefix, err := GetCommandPrefixRedis(data.GuildData.GS.ID)
->>>>>>> e9a23684
+	prefix, err := prfx.GetCommandPrefixRedis(data.GuildData.GS.ID)
 	if err != nil {
 		logger.WithError(err).Error("Failed retrieving commands prefix")
 	}
