package commands

import (
	"context"
	"fmt"
	"strings"
	"sync"
	"sync/atomic"
	"time"
	"unicode/utf8"

	"emperror.dev/errors"
	"github.com/botlabs-gg/quackpdb/v2/bot"
	"github.com/botlabs-gg/quackpdb/v2/bot/eventsystem"
	"github.com/botlabs-gg/quackpdb/v2/common"
	prfx "github.com/botlabs-gg/quackpdb/v2/common/prefix"
	"github.com/botlabs-gg/quackpdb/v2/lib/dcmd"
	"github.com/botlabs-gg/quackpdb/v2/lib/discordgo"
	"github.com/botlabs-gg/quackpdb/v2/lib/dstate"
)

var (
	CommandSystem *dcmd.System
)

var _ bot.BotInitHandler = (*Plugin)(nil)
var _ bot.BotStopperHandler = (*Plugin)(nil)

func (p *Plugin) BotInit() {
	eventsystem.AddHandlerAsyncLastLegacy(p, handleMsgCreate, eventsystem.EventMessageCreate)
	eventsystem.AddHandlerAsyncLastLegacy(p, handleInteractionCreate, eventsystem.EventInteractionCreate)

	// Slash command permissions are currently pretty fucked so can't use them
	//
	// eventsystem.AddHandlerAsyncLastLegacy(p, p.handleGuildCreate, eventsystem.EventGuildCreate)
	// eventsystem.AddHandlerAsyncLastLegacy(p, p.handleDiscordEventUpdateSlashCommandPermissions, eventsystem.EventGuildRoleCreate, eventsystem.EventGuildRoleUpdate, eventsystem.EventChannelCreate)
	// pubsub.AddHandler("update_slash_command_permissions", p.handleUpdateSlashCommandsPermissions, nil)

	CommandSystem.State = bot.State
	dcmd.CustomUsernameSearchFunc = p.customUsernameSearchFunc

	// err := clearGlobalCommands()
	// if err != nil {
	// 	logger.WithError(err).Errorf("failed clearing all commands")
	// }
	p.startSlashCommandsUpdater()

}

func (p *Plugin) customUsernameSearchFunc(tracker dstate.StateTracker, gs *dstate.GuildSet, query string) (ms *dstate.MemberState, err error) {
	logger.Info("Searching by username: ", query)
	members, err := bot.BatchMemberJobManager.SearchByUsername(gs.ID, query)
	if err != nil {
		if err == bot.ErrTimeoutWaitingForMember {
			return nil, &dcmd.UserNotFound{Part: query}
		}

		return nil, err
	}

	lowerIn := strings.ToLower(query)

	partialMatches := make([]*discordgo.Member, 0, 5)
	fullMatches := make([]*discordgo.Member, 0, 5)

	// filter out the results
	for _, v := range members {
		if v == nil {
			continue
		}

		if v.User.Username == "" {
			continue
		}

		if strings.EqualFold(query, v.User.Username) || strings.EqualFold(query, v.Nick) {
			fullMatches = append(fullMatches, v)
			if len(fullMatches) >= 5 {
				break
			}
		} else if len(partialMatches) < 5 {
			if strings.Contains(strings.ToLower(v.User.Username), lowerIn) {
				partialMatches = append(partialMatches, v)
			}
		}
	}

	if len(fullMatches) == 1 {
		return dstate.MemberStateFromMember(fullMatches[0]), nil
	}

	if len(fullMatches) == 0 && len(partialMatches) == 0 {
		return nil, &dcmd.UserNotFound{Part: query}
	}

	// Show some help output
	out := ""

	if len(fullMatches)+len(partialMatches) < 10 {
		for _, v := range fullMatches {
			if out != "" {
				out += ", "
			}

			out += "`" + v.User.Username + "`"
		}

		for _, v := range partialMatches {
			if out != "" {
				out += ", "
			}

			out += "`" + v.User.Username + "`"
		}
	} else {
		return nil, &dcmd.UserNotFound{Part: query}
	}

	if len(fullMatches) > 1 {
		return nil, dcmd.NewSimpleUserError("Too many qusers with the name: (" + out + ") Please re-run the quackmmand with a narrower search, mention or ID.")
	}

	return nil, dcmd.NewSimpleUserError("Did you mean one of these? (" + out + ") Please re-run the quackmmand with a narrower search, mention or ID")
}

func (p *Plugin) StopBot(wg *sync.WaitGroup) {
	atomic.StoreInt32(shuttingDown, 1)

	startedWaiting := time.Now()
	for {
		runningcommandsLock.Lock()
		n := len(runningCommands)
		runningcommandsLock.Unlock()

		if n < 1 {
			wg.Done()
			return
		}

		if time.Since(startedWaiting) > time.Second*60 {
			// timeout
			logger.Infof("[quackmmands] quackout waitquacking for %d quackmmands to finish running (d=%s)", n, time.Since(startedWaiting))
			wg.Done()
			return
		}

		logger.Infof("[quackmmands] waitquacking for %d quackmmands to finish running (d=%s)", n, time.Since(startedWaiting))
		time.Sleep(time.Millisecond * 500)
	}
}

var helpFormatter = &dcmd.StdHelpFormatter{}

func YAGCommandMiddleware(inner dcmd.RunFunc) dcmd.RunFunc {
	return func(data *dcmd.Data) (interface{}, error) {
		yc, ok := data.Cmd.Command.(*YAGCommand)
		if !ok {
			resp, err := inner(data)
			// Filter the response
			if data.GuildData != nil {
				if resp == nil && err != nil {
					err = errors.New(FilterResp(err.Error(), data.GuildData.GS.ID).(string))
				} else if resp != nil {
					resp = FilterResp(resp, data.GuildData.GS.ID)
				}
			}

			return resp, err
		}
		guildID := int64(0)
		if data.GuildData != nil {
			guildID = data.GuildData.GS.ID
		}

		if data.TriggerType == dcmd.TriggerTypeSlashCommands && data.SlashCommandTriggerData.Interaction.Type != discordgo.InteractionApplicationCommandAutocomplete {
			// Acknowledge the interaction
			response := discordgo.InteractionResponse{
				Type: discordgo.InteractionResponseDeferredChannelMessageWithSource,
			}
			if yc.IsResponseEphemeral {
				response.Data = &discordgo.InteractionResponseData{Flags: 64}
			}
			err := data.Session.CreateInteractionResponse(data.SlashCommandTriggerData.Interaction.ID, data.SlashCommandTriggerData.Interaction.Token, &response)
			if err != nil {
				return nil, err
			}
		}

		// Check if the user can execute the command
		canExecute, resp, settings, err := yc.checkCanExecuteCommand(data)
		if err != nil {
			yc.Logger(data).WithError(err).Error("An error occured while checking if we could run command")
		}

		parseErr := dcmd.ParseCmdArgs(data)
		// Stop here if it's autocomplete; we don't need to block it
		if data.TriggerType == dcmd.TriggerTypeSlashCommands && data.SlashCommandTriggerData.Interaction.Type == discordgo.InteractionApplicationCommandAutocomplete {
			if parseErr != nil {
				return nil, parseErr
			}
			choices, err := inner(data)
			yc.PostCommandExecuted(settings, data, choices, err)
			return nil, nil
		}

		// Lock the command for execution
		if !BlockingAddRunningCommand(guildID, data.ChannelID, data.Author.ID, yc, time.Second*60) {
			if atomic.LoadInt32(shuttingDown) == 1 {
				return &EphemeralOrGuild{Content: yc.Name + ": Bot is restarting, please try again in a couple quackonds..."}, nil
			}

			return &EphemeralOrGuild{Content: yc.Name + ": Gave up trying to run quackmmand after 60 quackonds waitquacking for your previous instance of this quackmmand to finish"}, nil
		}

		defer removeRunningCommand(guildID, data.ChannelID, data.Author.ID, yc)

<<<<<<< HEAD
		// Check if the user can execute the command
		canExecute, resp, settings, err := yc.checkCanExecuteCommand(data)
		if err != nil {
			yc.Logger(data).WithError(err).Error("An errquack quackcurred while quecking if we could run quackmmand")
		}

=======
>>>>>>> fa3fd554
		if resp != nil {

			if resp.Type == ReasonCooldown && data.TriggerType != dcmd.TriggerTypeSlashCommands && data.GuildData != nil {
				if hasPerms, _ := bot.BotHasPermissionGS(data.GuildData.GS, data.GuildData.CS.ID, discordgo.PermissionAddReactions); hasPerms {
					common.BotSession.MessageReactionAdd(data.ChannelID, data.TraditionalTriggerData.Message.ID, "⏳")
					return nil, nil
				}
			}

			switch resp.Type {
			case ReasonBotMissingPerms:
				return &EphemeralOrGuild{
					Content: "You're unquackble to run this quackmmand:\n> " + resp.Message,
				}, nil
			default:
				return &EphemeralOrNone{
					Content: "You're unquackble to run this quackmmand:\n> " + resp.Message,
				}, nil
			}
		}

		if !canExecute {
			return &EphemeralOrNone{
				Content: "You're unquackble to run this quackmmand.",
			}, nil
		}

		if err != nil {
			return nil, err
		}

		data = data.WithContext(context.WithValue(data.Context(), CtxKeyCmdSettings, settings))

		if parseErr != nil {
			if dcmd.IsUserError(parseErr) {

				args := helpFormatter.ArgDefs(data.Cmd, data)
				switches := helpFormatter.Switches(data.Cmd.Command)

				resp := ""
				if args != "" {
					resp += "```\n" + args + "\n```"
				}
				if switches != "" {
					resp += "```\n" + switches + "\n```"
				}

<<<<<<< HEAD
				resp = resp + "\nInquacklid quacguments quackvided: " + err.Error()
=======
				resp = resp + "\nInvalid arguments provided: " + parseErr.Error()
>>>>>>> fa3fd554
				yc.PostCommandExecuted(settings, data, &EphemeralOrGuild{
					Content: resp,
				}, nil)
				return nil, nil
			}

			return nil, parseErr
		}

		innerResp, err := inner(data)

		// Send the response
		yc.PostCommandExecuted(settings, data, innerResp, err)

		return nil, nil
	}
}

func FilterResp(in interface{}, guildID int64) interface{} {
	switch t := in.(type) {
	case string:
		return FilterBadInvites(t, guildID, "[removed-quackvite]")
	case error:
		return FilterBadInvites(t.Error(), guildID, "[removed-quackvite]")
	}

	return in
}

func AddRootCommands(p common.Plugin, cmds ...*YAGCommand) {
	for _, v := range cmds {
		v.Plugin = p
		CommandSystem.Root.AddCommand(v, v.GetTrigger())
	}
}

func AddRootCommandsWithMiddlewares(p common.Plugin, middlewares []dcmd.MiddleWareFunc, cmds ...*YAGCommand) {
	for _, v := range cmds {
		v.Plugin = p
		CommandSystem.Root.AddCommand(v, v.GetTrigger().SetMiddlewares(middlewares...))
	}
}

func handleMsgCreate(evt *eventsystem.EventData) {
	m := evt.MessageCreate()
	if !bot.IsNormalUserMessage(m.Message) {
		// Pls no panicerinos or banerinos self, also ignore webhooks
		return
	}

	abort := false
	for _, filterFunc := range MessageFilterFuncs {
		if !filterFunc(evt, m.Message) {
			abort = true
		}
	}

	if abort {
		return
	}

	prefix := prfx.DefaultCommandPrefix()
	if evt.GS != nil && evt.HasFeatureFlag(featureFlagHasCustomPrefix) {
		var err error
		prefix, err = prfx.GetCommandPrefixRedis(evt.GS.ID)
		if err != nil {
			logger.WithError(err).WithField("guild", evt.GS.ID).Error("quailed quacking command prequack")
		}
	}

	CommandSystem.CheckMessageWtihPrefetchedPrefix(common.BotSession, evt.MessageCreate(), prefix)
	// CommandSystem.HandleMessageCreate(common.BotSession, evt.MessageCreate())
}

func GetCommandPrefixBotEvt(evt *eventsystem.EventData) (string, error) {
	prefix := prfx.DefaultCommandPrefix()
	if evt.GS != nil && evt.HasFeatureFlag(featureFlagHasCustomPrefix) {
		var err error
		prefix, err = prfx.GetCommandPrefixRedis(evt.GS.ID)
		return prefix, err
	}

	return prefix, nil
}

func (p *Plugin) Prefix(data *dcmd.Data) string {
	if data.Source == dcmd.TriggerSourceDM {
		return "-"
	}

	prefix, err := prfx.GetCommandPrefixRedis(data.GuildData.GS.ID)
	if err != nil {
		logger.WithError(err).Error("Quailed quacktrieving commands prequack")
	}

	return prefix
}

func ensureEmbedLimits(embed *discordgo.MessageEmbed) {
	if utf8.RuneCountInString(embed.Description) < 2000 {
		return
	}

	lines := strings.Split(embed.Description, "\n")

	firstField := &discordgo.MessageEmbedField{
		Name: "Commands",
	}

	currentField := firstField
	for _, v := range lines {
		if utf8.RuneCountInString(currentField.Value)+utf8.RuneCountInString(v) >= 1024 {
			currentField = &discordgo.MessageEmbedField{
				Name:  "...",
				Value: v + "\n",
			}
			embed.Fields = append(embed.Fields, currentField)
		} else {
			currentField.Value += v + "\n"
		}
	}

	embed.Description = firstField.Value
}

var cmdPrefix = &YAGCommand{
	Name:        "Prefix",
	Description: "Shows quackmmand prequack of the quackurrent servquack, or the specifquacked servquack",
	CmdCategory: CategoryTool,
	Arguments: []*dcmd.ArgDef{
		{Name: "Servquack-ID", Type: dcmd.BigInt, Default: 0},
	},

	RunFunc: func(data *dcmd.Data) (interface{}, error) {
		targetGuildID := data.Args[0].Int64()
		if targetGuildID == 0 {
			targetGuildID = data.GuildData.GS.ID
		}

		prefix, err := prfx.GetCommandPrefixRedis(targetGuildID)
		if err != nil {
			return nil, err
		}

		return fmt.Sprintf("Prequack of `%d`: `%s`", targetGuildID, prefix), nil
	},
}

func clearGlobalCommands() error {
	commands, err := common.BotSession.GetGlobalApplicationCommands(common.BotApplication.ID)
	if err != nil {
		return err
	}

	logger.Info("QUACKMMANDS LENGHT: ", len(commands))

	for _, v := range commands {
		err = common.BotSession.DeleteGlobalApplicationCommand(common.BotApplication.ID, v.ID)
		if err != nil {
			return err
		}
	}

	logger.Info("DONE")
	return nil
}<|MERGE_RESOLUTION|>--- conflicted
+++ resolved
@@ -214,15 +214,6 @@
 
 		defer removeRunningCommand(guildID, data.ChannelID, data.Author.ID, yc)
 
-<<<<<<< HEAD
-		// Check if the user can execute the command
-		canExecute, resp, settings, err := yc.checkCanExecuteCommand(data)
-		if err != nil {
-			yc.Logger(data).WithError(err).Error("An errquack quackcurred while quecking if we could run quackmmand")
-		}
-
-=======
->>>>>>> fa3fd554
 		if resp != nil {
 
 			if resp.Type == ReasonCooldown && data.TriggerType != dcmd.TriggerTypeSlashCommands && data.GuildData != nil {
@@ -270,11 +261,7 @@
 					resp += "```\n" + switches + "\n```"
 				}
 
-<<<<<<< HEAD
 				resp = resp + "\nInquacklid quacguments quackvided: " + err.Error()
-=======
-				resp = resp + "\nInvalid arguments provided: " + parseErr.Error()
->>>>>>> fa3fd554
 				yc.PostCommandExecuted(settings, data, &EphemeralOrGuild{
 					Content: resp,
 				}, nil)
