--- conflicted
+++ resolved
@@ -369,7 +369,6 @@
 	return "Member"
 }
 
-<<<<<<< HEAD
 func (ma *MemberArg) SlashCommandOptions(def *dcmd.ArgDef) []*discordgo.ApplicationCommandOption {
 	return []*discordgo.ApplicationCommandOption{def.StandardSlashCommandOption(discordgo.CommandOptionTypeUser)}
 }
@@ -452,7 +451,8 @@
 	default:
 		return nil, nil
 	}
-=======
+}
+
 // RoleArg matches an id or name and returns a discordgo.Role
 type RoleArg struct{}
 
@@ -526,5 +526,4 @@
 
 func (ra *RoleArg) HelpName() string {
 	return "Role"
->>>>>>> 630861e3
 }