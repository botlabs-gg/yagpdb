--- conflicted
+++ resolved
@@ -108,7 +108,6 @@
 <!-- /.row -->
 
 <script>
-<<<<<<< HEAD
     $("#commands-enabled-global").click(function() {
         if (!this.checked) {
             $("#confirm-disable-all-commands-modal").modal("show");
@@ -118,35 +117,7 @@
     $("#cancel-disable-all-commands").click(function() {
         $("#commands-enabled-global").prop("checked", true).change();
     });
-</script>
-
-<style>
-    .modal-header {
-        background-color: #212121;
-    }
-
-    .modal-body, .modal-footer {
-        background-color: #424242;
-    }
-
-    #cancel-disable-all-commands {
-        background-color: #9e9e9e;
-    }
-
-    #unsaved-changes-popup {
-        z-index: 10000;
-    }
-
-    .modal-backdrop {
-        z-index: 10001;
-    }
-
-    .modal {
-        z-index: 10002;
-    }
-</style>
-
-=======
+
     $("#prefix").keyup(function() {
         const prefix = $(this).val();
         if (prefix.length === 0) return;
@@ -163,7 +134,32 @@
     });
 </script>
 
->>>>>>> 8e00440e
+<style>
+    .modal-header {
+        background-color: #212121;
+    }
+
+    .modal-body, .modal-footer {
+        background-color: #424242;
+    }
+
+    #cancel-disable-all-commands {
+        background-color: #9e9e9e;
+    }
+
+    #unsaved-changes-popup {
+        z-index: 10000;
+    }
+
+    .modal-backdrop {
+        z-index: 10001;
+    }
+
+    .modal {
+        z-index: 10002;
+    }
+</style>
+
 {{template "cp_footer" .}}
 
 {{end}}
