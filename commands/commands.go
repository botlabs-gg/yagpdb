package commands

//go:generate sqlboiler --no-hooks -w "commands_channels_overrides,commands_command_overrides" postgres
//REMOVED: generate easyjson  commands.go

import (
	"github.com/jonas747/discordgo"
	"github.com/jonas747/yagpdb/common"
	"github.com/mediocregopher/radix.v2/redis"
	log "github.com/sirupsen/logrus"
)

type CtxKey int

const (
	CtxKeyCmdSettings CtxKey = iota
	CtxKeyChannelOverride
)

type Plugin struct{}

func RegisterPlugin() {
	plugin := &Plugin{}
	common.RegisterPlugin(plugin)
	err := common.GORM.AutoMigrate(&common.LoggedExecutedCommand{}).Error
	if err != nil {
		log.WithError(err).Fatal("Failed migrating logged commands database")
	}
<<<<<<< HEAD
=======

	common.ValidateSQLSchema(DBSchema)
	_, err = common.PQ.Exec(DBSchema)
	if err != nil {
		log.WithError(err).Fatal("Failed setting up commands settings tables")
	}
>>>>>>> 75eebc32
}

func (p *Plugin) Name() string {
	return "Commands"
}

func GetCommandPrefix(client *redis.Client, guild int64) (string, error) {
	reply := client.Cmd("GET", "command_prefix:"+discordgo.StrID(guild))
	if reply.Err != nil {
		return "", reply.Err
	}
	if reply.IsType(redis.Nil) {
		return "", nil
	}

	return reply.Str()
}<|MERGE_RESOLUTION|>--- conflicted
+++ resolved
@@ -26,15 +26,12 @@
 	if err != nil {
 		log.WithError(err).Fatal("Failed migrating logged commands database")
 	}
-<<<<<<< HEAD
-=======
 
 	common.ValidateSQLSchema(DBSchema)
 	_, err = common.PQ.Exec(DBSchema)
 	if err != nil {
 		log.WithError(err).Fatal("Failed setting up commands settings tables")
 	}
->>>>>>> 75eebc32
 }
 
 func (p *Plugin) Name() string {
