package templates

import (
	"context"
	"errors"
	"fmt"
	"reflect"
	"regexp"
	"strconv"
	"strings"
	"time"

	"github.com/jonas747/discordgo"
	"github.com/jonas747/dstate/v2"
	"github.com/jonas747/yagpdb/bot"
	"github.com/jonas747/yagpdb/common"
	"github.com/jonas747/yagpdb/common/scheduledevents2"
)

var ErrTooManyCalls = errors.New("Too many calls to this function")
var ErrTooManyAPICalls = errors.New("Too many potential discord api calls function")

func (c *Context) tmplSendDM(s ...interface{}) string {
	if len(s) < 1 || c.IncreaseCheckCallCounter("send_dm", 1) || c.MS == nil {
		return ""
	}

	c.GS.RLock()
	gName := c.GS.Guild.Name
	gIcon := discordgo.EndpointGuildIcon(c.GS.Guild.ID, c.GS.Guild.Icon)
	memberID := c.MS.ID
	c.GS.RUnlock()

	info := fmt.Sprintf("Custom Command DM from the server **%s**", gName)
	embedInfo := fmt.Sprintf("Custom Command DM from the server %s", gName)
	msgSend := &discordgo.MessageSend{
		AllowedMentions: discordgo.AllowedMentions{
			Parse: []discordgo.AllowedMentionType{discordgo.AllowedMentionTypeUsers},
		},
	}

	switch t := s[0].(type) {
	case *discordgo.MessageEmbed:
		t.Footer = &discordgo.MessageEmbedFooter{
<<<<<<< HEAD
			Text: info,
=======
			Text:    embedInfo,
			IconURL: gIcon,
>>>>>>> 022bef58
		}
		msgSend.Embed = t
	case *discordgo.MessageSend:
		msgSend = t
		if msgSend.Embed != nil {
			msgSend.Embed.Footer = &discordgo.MessageEmbedFooter{
<<<<<<< HEAD
				Text: info,
=======
				Text:    embedInfo,
				IconURL: gIcon,
>>>>>>> 022bef58
			}
			break
		}
		if (strings.TrimSpace(msgSend.Content) == "") && (msgSend.File == nil) {
			return ""
		}
		msgSend.Content = info + "\n" + msgSend.Content
	default:
		msgSend.Content = fmt.Sprintf("%s\n%s", info, fmt.Sprint(s...))
	}

	channel, err := common.BotSession.UserChannelCreate(memberID)
	if err != nil {
		return ""
	}
	_, _ = common.BotSession.ChannelMessageSendComplex(channel.ID, msgSend)
	return ""
}

// ChannelArg converts a verity of types of argument into a channel, verifying that it exists
func (c *Context) ChannelArg(v interface{}) int64 {

	c.GS.RLock()
	defer c.GS.RUnlock()

	// Look for the channel
	if v == nil && c.CurrentFrame.CS != nil {
		// No channel passed, assume current channel
		return c.CurrentFrame.CS.ID
	}

	verifiedExistence := false
	var cid int64
	if v != nil {
		switch t := v.(type) {
		case int, int64:
			// Channel id passed
			cid = ToInt64(t)
		case string:
			parsed, err := strconv.ParseInt(t, 10, 64)
			if err == nil {
				// Channel id passed in string format
				cid = parsed
			} else {
				// Channel name, look for it
				for _, v := range c.GS.Channels {
					if strings.EqualFold(t, v.Name) && v.Type == discordgo.ChannelTypeGuildText {
						cid = v.ID
						verifiedExistence = true
						break
					}
				}
			}
		}
	}

	if !verifiedExistence {
		// Make sure the channel is part of the guild
		for k, _ := range c.GS.Channels {
			if k == cid {
				verifiedExistence = true
				break
			}
		}
	}

	if !verifiedExistence {
		return 0
	}

	return cid
}

// ChannelArgNoDM is the same as ChannelArg but will not accept DM channels
func (c *Context) ChannelArgNoDM(v interface{}) int64 {

	c.GS.RLock()
	defer c.GS.RUnlock()

	// Look for the channel
	if v == nil && c.CurrentFrame.CS != nil {
		// No channel passed, assume current channel
		v = c.CurrentFrame.CS.ID
	}

	verifiedExistence := false
	var cid int64
	if v != nil {
		switch t := v.(type) {
		case int, int64:
			// Channel id passed
			cid = ToInt64(t)
		case string:
			parsed, err := strconv.ParseInt(t, 10, 64)
			if err == nil {
				// Channel id passed in string format
				cid = parsed
			} else {
				// Channel name, look for it
				for _, v := range c.GS.Channels {
					if strings.EqualFold(t, v.Name) && v.Type == discordgo.ChannelTypeGuildText {
						cid = v.ID
						verifiedExistence = true
						break
					}
				}
			}
		}
	}

	if !verifiedExistence {
		// Make sure the channel is part of the guild
		for k, _ := range c.GS.Channels {
			if k == cid {
				verifiedExistence = true
				break
			}
		}
	}

	if !verifiedExistence {
		return 0
	}

	return cid
}

func (c *Context) tmplSendTemplateDM(name string, data ...interface{}) (interface{}, error) {
	return c.sendNestedTemplate(nil, true, name, data...)
}

func (c *Context) tmplSendTemplate(channel interface{}, name string, data ...interface{}) (interface{}, error) {
	return c.sendNestedTemplate(channel, false, name, data...)
}

func (c *Context) sendNestedTemplate(channel interface{}, dm bool, name string, data ...interface{}) (interface{}, error) {
	if c.IncreaseCheckCallCounter("exec_child", 3) {
		return "", ErrTooManyCalls
	}
	if name == "" {
		return "", errors.New("No template name passed")
	}
	if c.CurrentFrame.isNestedTemplate {
		return "", errors.New("Can't call this in a nested template")
	}

	t := c.CurrentFrame.parsedTemplate.Lookup(name)
	if t == nil {
		return "", errors.New("Unknown template")
	}

	var cs *dstate.ChannelState
	// find the new context channel
	if !dm {
		if channel == nil {
			cs = c.CurrentFrame.CS
		} else {
			cID := c.ChannelArg(channel)
			if cID == 0 {
				return "", errors.New("Unknown channel")
			}

			cs = c.GS.ChannelCopy(true, cID)
			if cs == nil {
				return "", errors.New("Unknown channel")
			}
		}
	} else {
		if c.CurrentFrame.SendResponseInDM {
			cs = c.CurrentFrame.CS
		} else {
			ch, err := common.BotSession.UserChannelCreate(c.MS.ID)
			if err != nil {
				return "", err
			}

			cs = &dstate.ChannelState{
				Owner: c.GS,
				Guild: c.GS,
				ID:    ch.ID,
				Name:  c.MS.Username,
				Type:  discordgo.ChannelTypeDM,
			}
		}
	}

	oldFrame := c.newContextFrame(cs)
	defer func() {
		c.CurrentFrame = oldFrame
	}()

	if dm {
		c.CurrentFrame.SendResponseInDM = oldFrame.SendResponseInDM
	} else if channel == nil {
		// inherit
		c.CurrentFrame.SendResponseInDM = oldFrame.SendResponseInDM
	}

	// pass some data
	if len(data) > 1 {
		dict, _ := Dictionary(data...)
		c.Data["TemplateArgs"] = dict
		if !c.checkSafeDictNoRecursion(dict, 0) {
			return nil, errors.New("trying to pass the entire current context data in as templateargs, this is not needed, just use nil and access all other data normally")
		}
	} else if len(data) == 1 {
		if cast, ok := data[0].(map[string]interface{}); ok && reflect.DeepEqual(cast, c.Data) {
			return nil, errors.New("trying to pass the entire current context data in as templateargs, this is not needed, just use nil and access all other data normally")
		}
		c.Data["TemplateArgs"] = data[0]
	}

	// and finally execute the child template
	c.CurrentFrame.parsedTemplate = t
	resp, err := c.executeParsed()
	if err != nil {
		return "", err
	}

	m, err := c.SendResponse(resp)
	if err != nil {
		return "", err
	}

	if m != nil {
		return m.ID, err
	}
	return "", err
}

func (c *Context) checkSafeStringDictNoRecursion(d SDict, n int) bool {
	if n > 1000 {
		return false
	}

	for _, v := range d {
		if cast, ok := v.(Dict); ok {
			if !c.checkSafeDictNoRecursion(cast, n+1) {
				return false
			}
		}

		if cast, ok := v.(SDict); ok {
			if !c.checkSafeStringDictNoRecursion(cast, n+1) {
				return false
			}
		}

		if reflect.DeepEqual(v, c.Data) {
			return false
		}
	}

	return true
}

func (c *Context) checkSafeDictNoRecursion(d Dict, n int) bool {
	if n > 1000 {
		return false
	}

	for _, v := range d {
		if cast, ok := v.(Dict); ok {
			if !c.checkSafeDictNoRecursion(cast, n+1) {
				return false
			}
		}

		if cast, ok := v.(SDict); ok {
			if !c.checkSafeStringDictNoRecursion(cast, n+1) {
				return false
			}
		}

		if reflect.DeepEqual(v, c.Data) {
			return false
		}
	}

	return true
}

func (c *Context) tmplSendMessage(filterSpecialMentions bool, returnID bool) func(channel interface{}, msg interface{}) interface{} {
	parseMentions := []discordgo.AllowedMentionType{discordgo.AllowedMentionTypeUsers}
	if !filterSpecialMentions {
		parseMentions = append(parseMentions, discordgo.AllowedMentionTypeRoles, discordgo.AllowedMentionTypeEveryone)
	}

	return func(channel interface{}, msg interface{}) interface{} {
		if c.IncreaseCheckGenericAPICall() {
			return ""
		}

		cid := c.ChannelArg(channel)
		if cid == 0 {
			return ""
		}

		var m *discordgo.Message
		msgSend := &discordgo.MessageSend{
			AllowedMentions: discordgo.AllowedMentions{
				Parse: parseMentions,
			},
		}
		var err error

		switch typedMsg := msg.(type) {

		case *discordgo.MessageEmbed:
			msgSend.Embed = typedMsg
		case *discordgo.MessageSend:
			msgSend = typedMsg
			msgSend.AllowedMentions = discordgo.AllowedMentions{
				Parse: parseMentions,
			}
		default:
			msgSend.Content = fmt.Sprint(msg)
		}

		m, err = common.BotSession.ChannelMessageSendComplex(cid, msgSend)

		if err == nil && returnID {
			return m.ID
		}

		return ""
	}
}

func (c *Context) tmplEditMessage(filterSpecialMentions bool) func(channel interface{}, msgID interface{}, msg interface{}) (interface{}, error) {
	return func(channel interface{}, msgID interface{}, msg interface{}) (interface{}, error) {
		if c.IncreaseCheckGenericAPICall() {
			return "", ErrTooManyAPICalls
		}

		cid := c.ChannelArgNoDM(channel)
		if cid == 0 {
			return "", errors.New("Unknown channel")
		}

		mID := ToInt64(msgID)
		msgEdit := &discordgo.MessageEdit{
			ID:      mID,
			Channel: cid,
		}
		var err error

		switch typedMsg := msg.(type) {

		case *discordgo.MessageEmbed:
			msgEdit.Embed = typedMsg
		case *discordgo.MessageEdit:
			//If both Embed and string are explicitly set as null, give an error message.
			if typedMsg.Content != nil && strings.TrimSpace(*typedMsg.Content) == "" && typedMsg.Embed != nil && typedMsg.Embed.GetMarshalNil() {
				return "", errors.New("both content and embed cannot be null")
			}
			msgEdit.Content = typedMsg.Content
			msgEdit.Embed = typedMsg.Embed
		default:
			temp := fmt.Sprint(msg)
			msgEdit.Content = &temp
		}

		_, err = common.BotSession.ChannelMessageEditComplex(msgEdit)

		if err != nil {
			return "", err
		}

		return "", nil
	}
}

func (c *Context) tmplMentionEveryone() string {
	c.CurrentFrame.MentionEveryone = true
	return "@everyone"
}

func (c *Context) tmplMentionHere() string {
	c.CurrentFrame.MentionHere = true
	return "@here"
}

func (c *Context) tmplMentionRoleID(roleID interface{}) string {
	if c.IncreaseCheckStateLock() {
		return ""
	}

	var role int64
	switch r := roleID.(type) {
	case int64:
		role = r
	case int:
		role = int64(r)
	case string:
		role, _ = strconv.ParseInt(r, 10, 64)
	default:
		return ""
	}

	r := c.GS.RoleCopy(true, role)
	if r == nil {
		return "(role not found)"
	}

	if common.ContainsInt64Slice(c.CurrentFrame.MentionRoles, role) {
		return "<@&" + discordgo.StrID(role) + ">"
	}

	c.CurrentFrame.MentionRoles = append(c.CurrentFrame.MentionRoles, role)
	return "<@&" + discordgo.StrID(role) + ">"
}

func (c *Context) tmplMentionRoleName(role string) string {
	if c.IncreaseCheckStateLock() {
		return ""
	}

	var found *discordgo.Role
	c.GS.RLock()
	for _, r := range c.GS.Guild.Roles {
		if r.Name == role {
			if !common.ContainsInt64Slice(c.CurrentFrame.MentionRoles, r.ID) {
				c.CurrentFrame.MentionRoles = append(c.CurrentFrame.MentionRoles, r.ID)
				found = r
			}
		}
	}
	c.GS.RUnlock()
	if found == nil {
		return "(role not found)"
	}

	return "<@&" + discordgo.StrID(found.ID) + ">"
}

func (c *Context) tmplHasRoleID(roleID interface{}) bool {
	role := ToInt64(roleID)
	if role == 0 {
		return false
	}

	contains := common.ContainsInt64Slice(c.MS.Roles, role)
	return contains
}

func (c *Context) tmplHasRoleName(name string) (bool, error) {
	if c.IncreaseCheckStateLock() {
		return false, ErrTooManyCalls
	}

	c.GS.RLock()
	defer c.GS.RUnlock()

	for _, r := range c.GS.Guild.Roles {
		if strings.EqualFold(r.Name, name) {
			if common.ContainsInt64Slice(c.MS.Roles, r.ID) {
				return true, nil
			}

			return false, nil

		}
	}

	// Role not found, default to false
	return false, nil
}

func targetUserID(input interface{}) int64 {
	switch t := input.(type) {
	case *discordgo.User:
		return t.ID
	case string:
		str := strings.TrimSpace(t)
		if strings.HasPrefix(str, "<@") && strings.HasSuffix(str, ">") && (len(str) > 4) {
			trimmed := str[2 : len(str)-1]
			if trimmed[0] == '!' {
				trimmed = trimmed[1:]
			}
			str = trimmed
		}

		return ToInt64(str)
	default:
		return ToInt64(input)
	}
}

func (c *Context) tmplTargetHasRoleID(target interface{}, roleID interface{}) bool {
	if c.IncreaseCheckStateLock() {
		return false
	}

	targetID := targetUserID(target)
	if targetID == 0 {
		return false
	}

	ts, err := bot.GetMember(c.GS.ID, targetID)
	if err != nil {
		return false
	}

	role := ToInt64(roleID)
	if role == 0 {
		return false
	}

	contains := common.ContainsInt64Slice(ts.Roles, role)

	return contains

}

func (c *Context) tmplTargetHasRoleName(target interface{}, name string) bool {
	if c.IncreaseCheckStateLock() {
		return false
	}

	targetID := targetUserID(target)
	if targetID == 0 {
		return false
	}

	ts, err := bot.GetMember(c.GS.ID, targetID)
	if err != nil {
		return false
	}

	c.GS.RLock()

	for _, r := range c.GS.Guild.Roles {
		if strings.EqualFold(r.Name, name) {
			if common.ContainsInt64Slice(ts.Roles, r.ID) {
				c.GS.RUnlock()
				return true
			}

			c.GS.RUnlock()
			return false
		}
	}

	c.GS.RUnlock()
	return false

}

func (c *Context) tmplGiveRoleID(target interface{}, roleID interface{}) string {
	if c.IncreaseCheckGenericAPICall() {
		return ""
	}

	targetID := targetUserID(target)
	if targetID == 0 {
		return ""
	}

	role := ToInt64(roleID)
	if role == 0 {
		return ""
	}

	// Check to see if we can save a API request here
	c.GS.RLock()
	ms := c.GS.Member(false, targetID)
	hasRole := false
	if ms != nil {
		hasRole = common.ContainsInt64Slice(ms.Roles, role)
	}
	c.GS.RUnlock()

	if !hasRole {
		common.BotSession.GuildMemberRoleAdd(c.GS.ID, targetID, role)
	}

	return ""
}

func (c *Context) tmplGiveRoleName(target interface{}, name string) string {
	if c.IncreaseCheckGenericAPICall() {
		return ""
	}

	targetID := targetUserID(target)
	if targetID == 0 {
		return ""
	}

	role := c.findRoleByName(name)
	if role == nil {
		return "no role by the name of " + name + " found"
	}

	// Maybe save a api request
	ms := c.GS.Member(false, targetID)
	if ms != nil {
		if common.ContainsInt64Slice(ms.Roles, role.ID) {
			return ""
		}
	}

	common.BotSession.GuildMemberRoleAdd(c.GS.ID, targetID, role.ID)

	return ""
}

func (c *Context) tmplTakeRoleID(target interface{}, roleID interface{}, optionalArgs ...interface{}) string {
	if c.IncreaseCheckGenericAPICall() {
		return ""
	}

	delay := 0
	if len(optionalArgs) > 0 {
		delay = tmplToInt(optionalArgs[0])
	}

	targetID := targetUserID(target)
	if targetID == 0 {
		return ""
	}

	role := ToInt64(roleID)
	if role == 0 {
		return ""
	}

	// Check to see if we can save a API request here, if this isn't delayed
	if delay <= 0 {
		c.GS.RLock()
		ms := c.GS.Member(false, targetID)
		hasRole := true
		if ms != nil && ms.MemberSet {
			hasRole = common.ContainsInt64Slice(ms.Roles, role)
		}
		c.GS.RUnlock()

		if !hasRole {
			return ""
		}
	}

	if delay > 0 {
		scheduledevents2.ScheduleRemoveRole(context.Background(), c.GS.ID, targetID, role, time.Now().Add(time.Second*time.Duration(delay)))
	} else {
		common.BotSession.GuildMemberRoleRemove(c.GS.ID, targetID, role)
	}

	return ""
}

func (c *Context) tmplTakeRoleName(target interface{}, name string, optionalArgs ...interface{}) string {
	if c.IncreaseCheckGenericAPICall() {
		return ""
	}

	delay := 0
	if len(optionalArgs) > 0 {
		delay = tmplToInt(optionalArgs[0])
	}

	targetID := targetUserID(target)
	if targetID == 0 {
		return ""
	}

	role := int64(0)
	c.GS.RLock()
	for _, r := range c.GS.Guild.Roles {
		if strings.EqualFold(r.Name, name) {
			role = r.ID

			// Maybe save a api request, but only if this is not delayed
			if delay <= 0 {
				ms := c.GS.Member(false, targetID)
				hasRole := true
				if ms != nil && ms.MemberSet {
					hasRole = common.ContainsInt64Slice(ms.Roles, role)
				}

				if !hasRole {
					c.GS.RUnlock()
					return ""
				}
			}

			break
		}
	}
	c.GS.RUnlock()

	if role == 0 {
		return ""
	}

	if delay > 0 {
		scheduledevents2.ScheduleRemoveRole(context.Background(), c.GS.ID, targetID, role, time.Now().Add(time.Second*time.Duration(delay)))
	} else {
		common.BotSession.GuildMemberRoleRemove(c.GS.ID, targetID, role)
	}

	return ""
}

func (c *Context) tmplAddRoleID(role interface{}) (string, error) {
	if c.IncreaseCheckGenericAPICall() {
		return "", ErrTooManyAPICalls
	}

	if c.MS == nil {
		return "", nil
	}

	rid := ToInt64(role)
	if rid == 0 {
		return "", errors.New("No role id specified")
	}

	err := common.AddRoleDS(c.MS, rid)
	if err != nil {
		return "", err
	}

	return "", nil
}

func (c *Context) tmplAddRoleName(name string) (string, error) {
	if c.IncreaseCheckGenericAPICall() {
		return "", ErrTooManyAPICalls
	}

	if c.MS == nil {
		return "", nil
	}

	role := int64(0)
	c.GS.RLock()
	for _, r := range c.GS.Guild.Roles {
		if strings.EqualFold(r.Name, name) {
			role = r.ID
			break
		}
	}
	c.GS.RUnlock()

	if role == 0 {
		return "", errors.New("No Role with name " + name + " found")
	}

	if err := common.AddRoleDS(c.MS, role); err != nil {
		return "", err
	}

	return "", nil
}

func (c *Context) tmplRemoveRoleID(role interface{}, optionalArgs ...interface{}) (string, error) {
	if c.IncreaseCheckGenericAPICall() {
		return "", ErrTooManyAPICalls
	}

	delay := 0
	if len(optionalArgs) > 0 {
		delay = tmplToInt(optionalArgs[0])
	}

	if c.MS == nil {
		return "", nil
	}

	rid := ToInt64(role)
	if rid == 0 {
		return "", errors.New("No role id specified")
	}

	if delay > 0 {
		scheduledevents2.ScheduleRemoveRole(context.Background(), c.GS.ID, c.MS.ID, rid, time.Now().Add(time.Second*time.Duration(delay)))
	} else {
		common.RemoveRoleDS(c.MS, rid)
	}

	return "", nil
}

func (c *Context) tmplRemoveRoleName(name string, optionalArgs ...interface{}) (string, error) {
	if c.IncreaseCheckGenericAPICall() {
		return "", ErrTooManyAPICalls
	}

	delay := 0
	if len(optionalArgs) > 0 {
		delay = tmplToInt(optionalArgs[0])
	}

	if c.MS == nil {
		return "", nil
	}

	role := c.findRoleByName(name)
	if role == nil {
		return "", errors.New("No Role with name " + name + " found")
	}

	if delay > 0 {
		scheduledevents2.ScheduleRemoveRole(context.Background(), c.GS.ID, c.MS.ID, role.ID, time.Now().Add(time.Second*time.Duration(delay)))
	} else {
		if err := common.RemoveRoleDS(c.MS, role.ID); err != nil {
			return "", err
		}
	}

	return "", nil
}

func (c *Context) findRoleByName(name string) *discordgo.Role {
	c.GS.RLock()
	defer c.GS.RUnlock()

	for _, r := range c.GS.Guild.Roles {
		if strings.EqualFold(r.Name, name) {
			return r
		}
	}

	return nil
}

func (c *Context) tmplDelResponse(args ...interface{}) string {
	dur := 10
	if len(args) > 0 {
		dur = int(ToInt64(args[0]))
	}
	if dur > 86400 {
		dur = 86400
	}

	c.CurrentFrame.DelResponseDelay = dur
	c.CurrentFrame.DelResponse = true
	return ""
}

func (c *Context) tmplDelTrigger(args ...interface{}) string {
	if c.Msg != nil {
		return c.tmplDelMessage(c.Msg.ChannelID, c.Msg.ID, args...)
	}

	return ""
}

func (c *Context) tmplDelMessage(channel, msgID interface{}, args ...interface{}) string {
	cID := c.ChannelArgNoDM(channel)
	if cID == 0 {
		return ""
	}

	mID := ToInt64(msgID)

	dur := 10
	if len(args) > 0 {
		dur = int(ToInt64(args[0]))
	}

	if dur > 86400 {
		dur = 86400
	}

	MaybeScheduledDeleteMessage(c.GS.ID, cID, mID, dur)

	return ""
}

//Deletes reactions from a message either via reaction trigger or argument-set of emojis,
//needs channelID, messageID, userID, list of emojis - up to twenty
//can be run once per CC.
func (c *Context) tmplDelMessageReaction(values ...reflect.Value) (reflect.Value, error) {

	f := func(args []reflect.Value) (reflect.Value, error) {
		if len(args) < 4 {
			return reflect.Value{}, errors.New("Not enough arguments (need channelID, messageID, userID, emoji)")
		}

		var cArg interface{}
		if args[0].IsValid() {
			cArg = args[0].Interface()
		}

		cID := c.ChannelArg(cArg)
		if cID == 0 {
			return reflect.ValueOf("non-existing channel"), nil
		}

		mID := ToInt64(args[1].Interface())
		uID := targetUserID(args[2].Interface())

		for _, reaction := range args[3:] {

			if c.IncreaseCheckCallCounter("del_reaction_message", 10) {
				return reflect.Value{}, ErrTooManyCalls
			}

			if err := common.BotSession.MessageReactionRemove(cID, mID, reaction.String(), uID); err != nil {
				return reflect.Value{}, err
			}
		}
		return reflect.ValueOf(""), nil
	}

	return callVariadic(f, false, values...)
}

func (c *Context) tmplDelAllMessageReactions(values ...reflect.Value) (reflect.Value, error) {

	f := func(args []reflect.Value) (reflect.Value, error) {
		if len(args) < 2 {
			return reflect.Value{}, errors.New("Not enough arguments (need channelID, messageID, emojis[optional])")
		}

		var cArg interface{}
		if args[0].IsValid() {
			cArg = args[0].Interface()
		}

		cID := c.ChannelArg(cArg)
		if cID == 0 {
			return reflect.ValueOf("non-existing channel"), nil
		}

		mID := ToInt64(args[1].Interface())

		if len(args) > 2 {
			for _, emoji := range args[2:] {
				if c.IncreaseCheckCallCounter("del_reaction_message", 10) {
					return reflect.Value{}, ErrTooManyCalls
				}

				if err := common.BotSession.MessageReactionRemoveEmoji(cID, mID, emoji.String()); err != nil {
					return reflect.Value{}, err
				}
			}
			return reflect.ValueOf(""), nil
		}

		if c.IncreaseCheckGenericAPICall() {
			return reflect.Value{}, ErrTooManyAPICalls
		}
		common.BotSession.MessageReactionsRemoveAll(cID, mID)
		return reflect.ValueOf(""), nil
	}

	return callVariadic(f, false, values...)
}

func (c *Context) tmplGetMessage(channel, msgID interface{}) (*discordgo.Message, error) {
	if c.IncreaseCheckGenericAPICall() {
		return nil, ErrTooManyAPICalls
	}

	cID := c.ChannelArgNoDM(channel)
	if cID == 0 {
		return nil, nil
	}

	mID := ToInt64(msgID)

	message, _ := common.BotSession.ChannelMessage(cID, mID)
	return message, nil
}

func (c *Context) tmplGetMember(target interface{}) (*discordgo.Member, error) {
	if c.IncreaseCheckGenericAPICall() {
		return nil, ErrTooManyAPICalls
	}

	mID := targetUserID(target)
	if mID == 0 {
		return nil, nil
	}

	member, _ := bot.GetMember(c.GS.ID, mID)
	if member == nil {
		return nil, nil
	}

	return member.DGoCopy(), nil
}

func (c *Context) tmplGetChannel(channel interface{}) (*CtxChannel, error) {

	if c.IncreaseCheckGenericAPICall() {
		return nil, ErrTooManyAPICalls
	}

	cID := c.ChannelArg(channel)
	if cID == 0 {
		return nil, nil //dont send an error , a nil output would indicate invalid/unknown channel
	}

	cstate := c.GS.ChannelCopy(true, cID)

	if cstate == nil {
		return nil, errors.New("Channel not in state")
	}

	return CtxChannelFromCS(cstate), nil
}

func (c *Context) tmplAddReactions(values ...reflect.Value) (reflect.Value, error) {
	f := func(args []reflect.Value) (reflect.Value, error) {
		if c.Msg == nil {
			return reflect.Value{}, nil
		}

		for _, reaction := range args {
			if c.IncreaseCheckCallCounter("add_reaction_trigger", 20) {
				return reflect.Value{}, ErrTooManyCalls
			}

			if err := common.BotSession.MessageReactionAdd(c.Msg.ChannelID, c.Msg.ID, reaction.String()); err != nil {
				return reflect.Value{}, err
			}
		}
		return reflect.ValueOf(""), nil
	}

	return callVariadic(f, true, values...)
}

func (c *Context) tmplAddResponseReactions(values ...reflect.Value) (reflect.Value, error) {
	f := func(args []reflect.Value) (reflect.Value, error) {
		for _, reaction := range args {
			if c.IncreaseCheckCallCounter("add_reaction_response", 20) {
				return reflect.Value{}, ErrTooManyCalls
			}

			c.CurrentFrame.AddResponseReactionNames = append(c.CurrentFrame.AddResponseReactionNames, reaction.String())
		}
		return reflect.ValueOf(""), nil
	}

	return callVariadic(f, true, values...)
}

func (c *Context) tmplAddMessageReactions(values ...reflect.Value) (reflect.Value, error) {
	f := func(args []reflect.Value) (reflect.Value, error) {
		if len(args) < 2 {
			return reflect.Value{}, errors.New("Not enough arguments (need channel and message-id)")
		}

		// cArg := args[0].Interface()
		var cArg interface{}
		if args[0].IsValid() {
			cArg = args[0].Interface()
		}

		cID := c.ChannelArg(cArg)
		mID := ToInt64(args[1].Interface())

		if cID == 0 {
			return reflect.ValueOf(""), nil
		}

		for i, reaction := range args {
			if i < 2 {
				continue
			}

			if c.IncreaseCheckCallCounter("add_reaction_message", 20) {
				return reflect.Value{}, ErrTooManyCalls
			}

			if err := common.BotSession.MessageReactionAdd(cID, mID, reaction.String()); err != nil {
				return reflect.Value{}, err
			}
		}
		return reflect.ValueOf(""), nil
	}

	return callVariadic(f, false, values...)
}

func (c *Context) tmplCurrentUserAgeHuman() string {
	t := bot.SnowflakeToTime(c.MS.ID)

	humanized := common.HumanizeDuration(common.DurationPrecisionHours, time.Since(t))
	if humanized == "" {
		humanized = "Less than an hour"
	}

	return humanized
}

func (c *Context) tmplCurrentUserAgeMinutes() int {
	t := bot.SnowflakeToTime(c.MS.ID)
	d := time.Since(t)

	return int(d.Seconds() / 60)
}

func (c *Context) tmplCurrentUserCreated() time.Time {
	t := bot.SnowflakeToTime(c.MS.ID)
	return t
}

func (c *Context) tmplSleep(duration interface{}) (string, error) {
	seconds := tmplToInt(duration)
	if c.secondsSlept+seconds > 60 || seconds < 1 {
		return "", errors.New("can sleep for max 60 seconds combined")
	}

	c.secondsSlept += seconds
	time.Sleep(time.Duration(seconds) * time.Second)
	return "", nil
}

func (c *Context) compileRegex(r string) (*regexp.Regexp, error) {
	if c.RegexCache == nil {
		c.RegexCache = make(map[string]*regexp.Regexp)
	}

	cached, ok := c.RegexCache[r]
	if ok {
		return cached, nil
	}

	if len(c.RegexCache) >= 10 {
		return nil, ErrTooManyAPICalls
	}

	compiled, err := regexp.Compile(r)
	if err != nil {
		return nil, err
	}

	c.RegexCache[r] = compiled

	return compiled, nil
}

func (c *Context) reFind(r string, s string) (string, error) {
	compiled, err := c.compileRegex(r)
	if err != nil {
		return "", err
	}

	return compiled.FindString(s), nil
}

func (c *Context) reFindAll(r string, s string) ([]string, error) {
	compiled, err := c.compileRegex(r)
	if err != nil {
		return nil, err
	}

	return compiled.FindAllString(s, 1000), nil
}

func (c *Context) reFindAllSubmatches(r string, s string) ([][]string, error) {
	compiled, err := c.compileRegex(r)
	if err != nil {
		return nil, err
	}

	return compiled.FindAllStringSubmatch(s, 100), nil
}

func (c *Context) reReplace(r string, s string, repl string) (string, error) {
	compiled, err := c.compileRegex(r)
	if err != nil {
		return "", err
	}

	return compiled.ReplaceAllString(s, repl), nil
}

func (c *Context) reSplit(r, s string, i int) ([]string, error) {
	compiled, err := c.compileRegex(r)
	if err != nil {
		return nil, err
	}

	return compiled.Split(s, i), nil
}

func (c *Context) tmplEditChannelName(channel interface{}, newName string) (string, error) {
	if c.IncreaseCheckCallCounter("edit_channel", 10) {
		return "", ErrTooManyCalls
	}

	cID := c.ChannelArgNoDM(channel)
	if cID == 0 {
		return "", errors.New("Unknown channel")
	}

	if c.IncreaseCheckCallCounter("edit_channel_"+strconv.FormatInt(cID, 10), 2) {
		return "", ErrTooManyCalls
	}

	_, err := common.BotSession.ChannelEdit(cID, newName)
	return "", err
}

func (c *Context) tmplEditChannelTopic(channel interface{}, newTopic string) (string, error) {
	if c.IncreaseCheckCallCounter("edit_channel", 10) {
		return "", ErrTooManyCalls
	}

	cID := c.ChannelArgNoDM(channel)
	if cID == 0 {
		return "", errors.New("Unknown channel")
	}

	if c.IncreaseCheckCallCounter("edit_channel_"+strconv.FormatInt(cID, 10), 2) {
		return "", ErrTooManyCalls
	}

	edit := &discordgo.ChannelEdit{
		Topic: newTopic,
	}

	_, err := common.BotSession.ChannelEditComplex(cID, edit)
	return "", err
}

func (c *Context) tmplOnlineCount() (int, error) {
	if c.IncreaseCheckCallCounter("online_users", 1) {
		return 0, ErrTooManyCalls
	}

	online := 0
	c.GS.RLock()
	for _, v := range c.GS.Members {
		if v.PresenceSet && v.PresenceStatus != dstate.StatusOffline {
			online++
		}
	}
	c.GS.RUnlock()

	return online, nil
}

func (c *Context) tmplOnlineCountBots() (int, error) {
	if c.IncreaseCheckCallCounter("online_bots", 1) {
		return 0, ErrTooManyCalls
	}

	botCount := 0

	c.GS.RLock()
	defer c.GS.RUnlock()

	for _, v := range c.GS.Members {
		if v.Bot && v.PresenceSet && v.PresenceStatus != dstate.StatusOffline {
			botCount++
		}
	}

	return botCount, nil
}

func (c *Context) tmplEditNickname(Nickname string) (string, error) {

	if c.IncreaseCheckCallCounter("edit_nick", 2) {
		return "", ErrTooManyCalls
	}

	if c.MS == nil {
		return "", nil
	}

	if strings.Compare(c.MS.Nick, Nickname) == 0 {

		return "", nil

	}

	err := common.BotSession.GuildMemberNickname(c.GS.ID, c.MS.ID, Nickname)
	if err != nil {
		return "", err
	}

	return "", nil
}

type StdDepth struct {
	depth int
}

func newStdDepth() *StdDepth {
	return &StdDepth{
		depth: 0,
	}
}

func (c *Context) tmplStandardize(input interface{}) interface{} {
	depth := newStdDepth()
	return depth.StdInit(input)
}

func (sd *StdDepth) StdInit(input interface{}) interface{} {
	val := reflect.ValueOf(input)
	switch val.Kind() {
	case reflect.Map:
		switch t := input.(type) {
		case Dict, SDict:
			return t
		case map[string]interface{}:
			return sd.StdStringMap(t)
		default:
			return sd.StdMap(t)
		}
	default:
		switch t := input.(type) {
		case []interface{}:
			return sd.StdSlice(t)
		case *time.Time:
			return *t
		default:
			return t
		}
	}
}

func (sd *StdDepth) StdMap(input interface{}) interface{} {
	if sd.depth >= 1000 {
		return input
	}
	sd.depth++
	out := make(Dict)
	val := reflect.ValueOf(input)
	switch val.Kind() {
	case reflect.Map:
		for _, k := range val.MapKeys() {
			v := val.MapIndex(k)
			switch t := v.Interface().(type) {
			case map[interface{}]interface{}:
				out.Set(k.Interface(), sd.StdMap(t))
			case map[string]interface{}:
				out.Set(k.Interface(), sd.StdStringMap(t))
			case []interface{}:
				out.Set(k.Interface(), sd.StdSlice(t))
			default:
				out.Set(k.Interface(), sd.StdInit(t))
			}
		}
		return out
	}
	return nil
}

func (sd *StdDepth) StdStringMap(input interface{}) interface{} {
	if sd.depth >= 1000 {
		return input
	}
	sd.depth++
	out := make(SDict)
	val := reflect.ValueOf(input)
	switch val.Kind() {
	case reflect.Map:
		for _, k := range val.MapKeys() {
			v := val.MapIndex(k)
			switch t := v.Interface().(type) {
			case map[interface{}]interface{}:
				out.Set(k.Interface().(string), sd.StdMap(t))
			case map[string]interface{}:
				out.Set(k.Interface().(string), sd.StdStringMap(t))
			case []interface{}:
				out.Set(k.Interface().(string), sd.StdSlice(t))
			default:
				out.Set(k.Interface().(string), sd.StdInit(t))
			}
		}
		return out
	}
	return nil
}

func (sd *StdDepth) StdSlice(input []interface{}) interface{} {
	if sd.depth >= 1000 {
		return input
	}
	sd.depth++
	var out Slice
	for _, v := range input {
		out = append(out, sd.StdInit(v))
	}

	return out
}<|MERGE_RESOLUTION|>--- conflicted
+++ resolved
@@ -42,24 +42,16 @@
 	switch t := s[0].(type) {
 	case *discordgo.MessageEmbed:
 		t.Footer = &discordgo.MessageEmbedFooter{
-<<<<<<< HEAD
-			Text: info,
-=======
 			Text:    embedInfo,
 			IconURL: gIcon,
->>>>>>> 022bef58
 		}
 		msgSend.Embed = t
 	case *discordgo.MessageSend:
 		msgSend = t
 		if msgSend.Embed != nil {
 			msgSend.Embed.Footer = &discordgo.MessageEmbedFooter{
-<<<<<<< HEAD
-				Text: info,
-=======
 				Text:    embedInfo,
 				IconURL: gIcon,
->>>>>>> 022bef58
 			}
 			break
 		}
