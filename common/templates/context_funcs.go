--- conflicted
+++ resolved
@@ -227,13 +227,8 @@
 			msgSend.Embed = typedMsg
 		case *discordgo.MessageSend:
 			msgSend = typedMsg
-<<<<<<< HEAD
 			if !filterSpecialMentions {
 				msgSend.AllowedMentions = discordgo.AllowedMentions{Parse: parseMentions,} 
-=======
-			msgSend.AllowedMentions = discordgo.AllowedMentions{
-				Parse: parseMentions,
->>>>>>> bb0ea398
 			}
 		default:
 			msgSend.Content = fmt.Sprint(msg)
