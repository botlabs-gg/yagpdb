package templates

import (
	"context"
	"errors"
	"fmt"
	"math"
	"reflect"
	"regexp"
	"sort"
	"strconv"
	"strings"
	"time"

	"github.com/botlabs-gg/yagpdb/v2/bot"
	"github.com/botlabs-gg/yagpdb/v2/common"
	"github.com/botlabs-gg/yagpdb/v2/common/scheduledevents2"
	"github.com/botlabs-gg/yagpdb/v2/lib/discordgo"
	"github.com/botlabs-gg/yagpdb/v2/lib/dstate"
)

var ErrTooManyCalls = errors.New("too many calls to this function")
var ErrTooManyAPICalls = errors.New("too many potential discord api calls function")

func (c *Context) tmplSendDM(s ...interface{}) string {
	if len(s) < 1 || c.IncreaseCheckCallCounter("send_dm", 1) || c.IncreaseCheckGenericAPICall() || c.MS == nil || c.IsExecedByLeaveMessage {
		return ""
	}

	gIcon := discordgo.EndpointGuildIcon(c.GS.ID, c.GS.Icon)

	info := fmt.Sprintf("Custom Command DM from the server **%s**", c.GS.Name)
	embedInfo := fmt.Sprintf("Custom Command DM from the server %s", c.GS.Name)
	msgSend := &discordgo.MessageSend{
		AllowedMentions: discordgo.AllowedMentions{
			Parse: []discordgo.AllowedMentionType{discordgo.AllowedMentionTypeUsers},
		},
	}

	switch t := s[0].(type) {
	case *discordgo.MessageEmbed:
		t.Footer = &discordgo.MessageEmbedFooter{
			Text:    embedInfo,
			IconURL: gIcon,
		}
		msgSend.Embeds = []*discordgo.MessageEmbed{t}
	case []*discordgo.MessageEmbed:
		for _, e := range t {
			e.Footer = &discordgo.MessageEmbedFooter{
				Text:    embedInfo,
				IconURL: gIcon,
			}
		}
	case *discordgo.MessageSend:
		msgSend = t
		if len(msgSend.Embeds) > 0 {
			for _, e := range msgSend.Embeds {
				e.Footer = &discordgo.MessageEmbedFooter{
					Text:    embedInfo,
					IconURL: gIcon,
				}
			}
			break
		}
		if (strings.TrimSpace(msgSend.Content) == "") && (msgSend.File == nil) {
			return ""
		}
		msgSend.Content = info + "\n" + msgSend.Content
	default:
		msgSend.Content = fmt.Sprintf("%s\n%s", info, fmt.Sprint(s...))
	}

	channel, err := common.BotSession.UserChannelCreate(c.MS.User.ID)
	if err != nil {
		return ""
	}
	_, _ = common.BotSession.ChannelMessageSendComplex(channel.ID, msgSend)
	return ""
}

func (c *Context) baseChannelArg(v interface{}) *dstate.ChannelState {
	// Look for the channel
	if v == nil && c.CurrentFrame.CS != nil {
		// No channel passed, assume current channel
		return c.CurrentFrame.CS
	}

	var cid int64
	if v != nil {
		switch t := v.(type) {
		case int, int64:
			// Channel id passed
			cid = ToInt64(t)
		case string:
			parsed, err := strconv.ParseInt(t, 10, 64)
			if err == nil {
				// Channel id passed in string format
				cid = parsed
			} else {
				// Channel name, look for it in the all the channels that support text
				for _, v := range c.GS.Channels {
					if strings.EqualFold(t, v.Name) && (v.Type == discordgo.ChannelTypeGuildText || v.Type == discordgo.ChannelTypeGuildVoice || v.Type == discordgo.ChannelTypeGuildForum || v.Type == discordgo.ChannelTypeGuildNews) {
						return &v
					}
				}
				// Do the same for thread names
				for _, v := range c.GS.Threads {
					if strings.EqualFold(t, v.Name) && (v.Type == discordgo.ChannelTypeGuildPublicThread || v.Type == discordgo.ChannelTypeGuildPrivateThread || v.Type == discordgo.ChannelTypeGuildNewsThread) {
						return &v
					}
				}
			}
		}
	}

	return c.GS.GetChannelOrThread(cid)
}

// ChannelArg converts a variety of types of argument into a channel, verifying that it exists
func (c *Context) ChannelArg(v interface{}) int64 {
	cs := c.baseChannelArg(v)
	if cs == nil {
		return 0
	}

	return cs.ID
}

// ChannelArgNoDM is the same as ChannelArg but will not accept DM channels
func (c *Context) ChannelArgNoDM(v interface{}) int64 {
	cs := c.baseChannelArg(v)
	if cs == nil || cs.IsPrivate() {
		return 0
	}

	return cs.ID
}

func (c *Context) ChannelArgNoDMNoThread(v interface{}) int64 {
	cs := c.baseChannelArg(v)
	if cs == nil || cs.IsPrivate() || cs.Type.IsThread() {
		return 0
	}

	return cs.ID
}

func (c *Context) tmplSendTemplateDM(name string, data ...interface{}) (interface{}, error) {
	if c.IsExecedByLeaveMessage {
		return "", errors.New("Can't use sendTemplateDM on leave msg")
	}

	return c.sendNestedTemplate(nil, true, name, data...)
}

func (c *Context) tmplSendTemplate(channel interface{}, name string, data ...interface{}) (interface{}, error) {
	return c.sendNestedTemplate(channel, false, name, data...)
}

func (c *Context) sendNestedTemplate(channel interface{}, dm bool, name string, data ...interface{}) (interface{}, error) {
	if c.IncreaseCheckCallCounter("exec_child", 3) {
		return "", ErrTooManyCalls
	}
	if name == "" {
		return "", errors.New("no template name passed")
	}
	if c.CurrentFrame.isNestedTemplate {
		return "", errors.New("can't call this in a nested template")
	}

	t := c.CurrentFrame.parsedTemplate.Lookup(name)
	if t == nil {
		return "", errors.New("unknown template")
	}

	var cs *dstate.ChannelState
	// find the new context channel
	if !dm {
		if channel == nil {
			cs = c.CurrentFrame.CS
		} else {
			cID := c.ChannelArg(channel)
			if cID == 0 {
				return "", errors.New("unknown channel")
			}

			cs = c.GS.GetChannelOrThread(cID)
			if cs == nil {
				return "", errors.New("unknown channel")
			}
		}
	} else {
		if c.CurrentFrame.SendResponseInDM {
			cs = c.CurrentFrame.CS
		} else {
			ch, err := common.BotSession.UserChannelCreate(c.MS.User.ID)
			if err != nil {
				return "", err
			}

			cs = &dstate.ChannelState{
				GuildID: c.GS.ID,
				ID:      ch.ID,
				Name:    c.MS.User.Username,
				Type:    discordgo.ChannelTypeDM,
			}
		}
	}

	oldFrame := c.newContextFrame(cs)
	defer func() {
		c.CurrentFrame = oldFrame
	}()

	if dm {
		c.CurrentFrame.SendResponseInDM = oldFrame.SendResponseInDM
	} else if channel == nil {
		// inherit
		c.CurrentFrame.SendResponseInDM = oldFrame.SendResponseInDM
	}

	// pass some data
	if len(data) > 1 {
		dict, _ := Dictionary(data...)
		c.Data["TemplateArgs"] = dict
		if !c.checkSafeDictNoRecursion(dict, 0) {
			return nil, errors.New("trying to pass the entire current context data in as templateargs, this is not needed, just use nil and access all other data normally")
		}
	} else if len(data) == 1 {
		if cast, ok := data[0].(map[string]interface{}); ok && reflect.DeepEqual(cast, c.Data) {
			return nil, errors.New("trying to pass the entire current context data in as templateargs, this is not needed, just use nil and access all other data normally")
		}
		c.Data["TemplateArgs"] = data[0]
	}

	// and finally execute the child template
	c.CurrentFrame.parsedTemplate = t
	resp, err := c.executeParsed()
	if err != nil {
		return "", err
	}

	m, err := c.SendResponse(resp)
	if err != nil {
		return "", err
	}

	if m != nil {
		return m.ID, err
	}
	return "", err
}

func (c *Context) checkSafeStringDictNoRecursion(d SDict, n int) bool {
	if n > 1000 {
		return false
	}

	for _, v := range d {
		if cast, ok := v.(Dict); ok {
			if !c.checkSafeDictNoRecursion(cast, n+1) {
				return false
			}
		}

		if cast, ok := v.(*Dict); ok {
			if !c.checkSafeDictNoRecursion(*cast, n+1) {
				return false
			}
		}

		if cast, ok := v.(SDict); ok {
			if !c.checkSafeStringDictNoRecursion(cast, n+1) {
				return false
			}
		}

		if cast, ok := v.(*SDict); ok {
			if !c.checkSafeStringDictNoRecursion(*cast, n+1) {
				return false
			}
		}

		if reflect.DeepEqual(v, c.Data) {
			return false
		}
	}

	return true
}

func (c *Context) checkSafeDictNoRecursion(d Dict, n int) bool {
	if n > 1000 {
		return false
	}

	for _, v := range d {
		if cast, ok := v.(Dict); ok {
			if !c.checkSafeDictNoRecursion(cast, n+1) {
				return false
			}
		}

		if cast, ok := v.(*Dict); ok {
			if !c.checkSafeDictNoRecursion(*cast, n+1) {
				return false
			}
		}

		if cast, ok := v.(SDict); ok {
			if !c.checkSafeStringDictNoRecursion(cast, n+1) {
				return false
			}
		}

		if cast, ok := v.(*SDict); ok {
			if !c.checkSafeStringDictNoRecursion(*cast, n+1) {
				return false
			}
		}

		if reflect.DeepEqual(v, c.Data) {
			return false
		}
	}

	return true
}

func (c *Context) tmplSendMessage(filterSpecialMentions bool, returnID bool) func(channel interface{}, msg interface{}) interface{} {
	var repliedUser bool
	parseMentions := []discordgo.AllowedMentionType{discordgo.AllowedMentionTypeUsers}
	if !filterSpecialMentions {
		parseMentions = append(parseMentions, discordgo.AllowedMentionTypeRoles, discordgo.AllowedMentionTypeEveryone)
		repliedUser = true
	}

	return func(channel interface{}, msg interface{}) interface{} {
		if c.IncreaseCheckGenericAPICall() {
			return ""
		}

		cid := c.ChannelArg(channel)
		if cid == 0 {
			return ""
		}

		isDM := cid != c.ChannelArgNoDM(channel)
		gName := c.GS.Name
		info := fmt.Sprintf("Custom Command DM from the server **%s**", gName)
		embedInfo := fmt.Sprintf("Custom Command DM from the server %s", gName)
		icon := discordgo.EndpointGuildIcon(c.GS.ID, c.GS.Icon)

		var m *discordgo.Message
		msgSend := &discordgo.MessageSend{
			AllowedMentions: discordgo.AllowedMentions{
				Parse:       parseMentions,
				RepliedUser: repliedUser,
			},
		}
		var err error

		switch typedMsg := msg.(type) {
		case *discordgo.MessageEmbed:
			if isDM {
				typedMsg.Footer = &discordgo.MessageEmbedFooter{
					Text:    embedInfo,
					IconURL: icon,
				}
			}
			msgSend.Embeds = []*discordgo.MessageEmbed{typedMsg}
		case []*discordgo.MessageEmbed:
			if isDM {
				for _, e := range typedMsg {
					e.Footer = &discordgo.MessageEmbedFooter{
						Text:    embedInfo,
						IconURL: icon,
					}
				}
			}
		case *discordgo.MessageSend:
			msgSend = typedMsg
<<<<<<< HEAD
			if !filterSpecialMentions {
				msgSend.AllowedMentions = discordgo.AllowedMentions{Parse: parseMentions,} 
=======
			msgSend.AllowedMentions = discordgo.AllowedMentions{Parse: parseMentions, RepliedUser: repliedUser}
			if isDM {
				if len(typedMsg.Embeds) > 0 {
					for _, e := range msgSend.Embeds {
						e.Footer = &discordgo.MessageEmbedFooter{
							Text:    embedInfo,
							IconURL: icon,
						}
					}
				} else {
					typedMsg.Content = info + "\n" + typedMsg.Content
				}
			}
			if msgSend.Reference != nil && msgSend.Reference.ChannelID == 0 {
				msgSend.Reference.ChannelID = cid
>>>>>>> 29acad85
			}
		default:
			if isDM {
				msgSend.Content = info + "\n" + ToString(msg)
			} else {
				msgSend.Content = ToString(msg)
			}
		}

		m, err = common.BotSession.ChannelMessageSendComplex(cid, msgSend)

		if err == nil && returnID {
			return m.ID
		}

		return ""
	}
}

func (c *Context) tmplEditMessage(filterSpecialMentions bool) func(channel interface{}, msgID interface{}, msg interface{}) (interface{}, error) {
	parseMentions := []discordgo.AllowedMentionType{discordgo.AllowedMentionTypeUsers}
	if !filterSpecialMentions {
		parseMentions = append(parseMentions, discordgo.AllowedMentionTypeRoles, discordgo.AllowedMentionTypeEveryone)
	}
	return func(channel interface{}, msgID interface{}, msg interface{}) (interface{}, error) {
		if c.IncreaseCheckGenericAPICall() {
			return "", ErrTooManyAPICalls
		}

		cid := c.ChannelArgNoDM(channel)
		if cid == 0 {
			return "", errors.New("unknown channel")
		}

		mID := ToInt64(msgID)
		msgEdit := &discordgo.MessageEdit{
			ID:              mID,
			Channel:         cid,
			AllowedMentions: discordgo.AllowedMentions{Parse: parseMentions},
		}
		var err error

		switch typedMsg := msg.(type) {

		case *discordgo.MessageEmbed:
			msgEdit.Embeds = []*discordgo.MessageEmbed{typedMsg}
		case []*discordgo.MessageEmbed:
			msgEdit.Embeds = typedMsg
		case *discordgo.MessageEdit:
			embeds := make([]*discordgo.MessageEmbed, 0, len(typedMsg.Embeds))
			//If there are no Embeds and string are explicitly set as null, give an error message.
			if typedMsg.Content != nil && strings.TrimSpace(*typedMsg.Content) == "" {
				if len(typedMsg.Embeds) == 0 {
					return "", errors.New("both content and embed cannot be null")
				}

				//only keep valid embeds
				for _, e := range typedMsg.Embeds {
					if e != nil && !e.GetMarshalNil() {
						embeds = append(typedMsg.Embeds, e)
					}
				}
				if len(embeds) == 0 {
					return "", errors.New("both content and embed cannot be null")
				}
			}
			msgEdit.Content = typedMsg.Content
<<<<<<< HEAD
			msgEdit.Embed = typedMsg.Embed
			msgEdit.AllowedMentions = typedMsg.AllowedMentions
=======
			msgEdit.Embeds = typedMsg.Embeds
			msgEdit.AllowedMentions = discordgo.AllowedMentions{Parse: parseMentions}
>>>>>>> 29acad85
		default:
			temp := fmt.Sprint(msg)
			msgEdit.Content = &temp
		}

		if !filterSpecialMentions {
			msgEdit.AllowedMentions = &discordgo.AllowedMentions {
							Parse: []discordgo.AllowedMentionType{discordgo.AllowedMentionTypeUsers, discordgo.AllowedMentionTypeRoles, discordgo.AllowedMentionTypeEveryone},
						  }
		}

		_, err = common.BotSession.ChannelMessageEditComplex(msgEdit)

		if err != nil {
			return "", err
		}

		return "", nil
	}
}

func (c *Context) tmplPinMessage(unpin bool) func(channel, msgID interface{}) (string, error) {
	return func(channel, msgID interface{}) (string, error) {
		if c.IncreaseCheckCallCounter("message_pins", 5) {
			return "", ErrTooManyCalls
		}

		cID := c.ChannelArgNoDM(channel)
		if cID == 0 {
			return "", errors.New("unknown channel")
		}
		mID := ToInt64(msgID)
		var err error
		if unpin {
			err = common.BotSession.ChannelMessageUnpin(cID, mID)
		} else {
			err = common.BotSession.ChannelMessagePin(cID, mID)
		}
		return "", err
	}
}

func (c *Context) tmplMentionEveryone() string {
	c.CurrentFrame.MentionEveryone = true
	return "@everyone"
}

func (c *Context) tmplMentionHere() string {
	c.CurrentFrame.MentionHere = true
	return "@here"
}

func (c *Context) tmplMentionRoleID(roleID interface{}) string {
	var role int64
	switch r := roleID.(type) {
	case int64:
		role = r
	case int:
		role = int64(r)
	case string:
		role, _ = strconv.ParseInt(r, 10, 64)
	default:
		return ""
	}

	r := c.GS.GetRole(role)
	if r == nil {
		return "(role not found)"
	}

	if common.ContainsInt64Slice(c.CurrentFrame.MentionRoles, role) {
		return "<@&" + discordgo.StrID(role) + ">"
	}

	c.CurrentFrame.MentionRoles = append(c.CurrentFrame.MentionRoles, role)
	return "<@&" + discordgo.StrID(role) + ">"
}

func (c *Context) tmplMentionRoleName(role string) string {
	var found *discordgo.Role
	for _, r := range c.GS.Roles {
		if r.Name == role {
			if !common.ContainsInt64Slice(c.CurrentFrame.MentionRoles, r.ID) {
				c.CurrentFrame.MentionRoles = append(c.CurrentFrame.MentionRoles, r.ID)

				// make a copy as the looping var is changing
				cop := r
				found = &cop
			}
		}
	}
	if found == nil {
		return "(role not found)"
	}

	return "<@&" + discordgo.StrID(found.ID) + ">"
}

func (c *Context) tmplHasRoleID(roleID interface{}) bool {
	role := ToInt64(roleID)

	if c.MS == nil || c.MS.Member == nil {
		return false
	}

	if role == 0 {
		return false
	}

	contains := common.ContainsInt64Slice(c.MS.Member.Roles, role)
	return contains
}

func (c *Context) tmplHasRoleName(name string) (bool, error) {
	if c.MS == nil || c.MS.Member == nil {
		return false, nil
	}

	for _, r := range c.GS.Roles {
		if strings.EqualFold(r.Name, name) {
			if common.ContainsInt64Slice(c.MS.Member.Roles, r.ID) {
				return true, nil
			}

			return false, nil

		}
	}

	// Role not found, default to false
	return false, nil
}

func targetUserID(input interface{}) int64 {
	switch t := input.(type) {
	case *discordgo.User:
		return t.ID
	case string:
		str := strings.TrimSpace(t)
		if strings.HasPrefix(str, "<@") && strings.HasSuffix(str, ">") && (len(str) > 4) {
			trimmed := str[2 : len(str)-1]
			if trimmed[0] == '!' {
				trimmed = trimmed[1:]
			}
			str = trimmed
		}

		return ToInt64(str)
	default:
		return ToInt64(input)
	}
}

func (c *Context) tmplTargetHasRoleID(target interface{}, roleID interface{}) (bool, error) {
	if c.IncreaseCheckGenericAPICall() {
		return false, ErrTooManyAPICalls
	}

	targetID := targetUserID(target)
	if targetID == 0 {
		return false, nil
	}

	ts, err := bot.GetMember(c.GS.ID, targetID)
	if err != nil {
		return false, nil
	}

	role := ToInt64(roleID)
	if role == 0 {
		return false, nil
	}

	contains := common.ContainsInt64Slice(ts.Member.Roles, role)

	return contains, nil

}

func (c *Context) tmplTargetHasRoleName(target interface{}, name string) (bool, error) {
	if c.IncreaseCheckGenericAPICall() {
		return false, ErrTooManyAPICalls
	}

	targetID := targetUserID(target)
	if targetID == 0 {
		return false, nil
	}

	ts, err := bot.GetMember(c.GS.ID, targetID)
	if err != nil {
		return false, nil
	}

	for _, r := range c.GS.Roles {
		if strings.EqualFold(r.Name, name) {
			return common.ContainsInt64Slice(ts.Member.Roles, r.ID), nil
		}
	}

	return false, nil

}

func (c *Context) tmplGiveRoleID(target interface{}, roleID interface{}) string {
	if c.IncreaseCheckGenericAPICall() {
		return ""
	}

	targetID := targetUserID(target)
	if targetID == 0 {
		return ""
	}

	role := ToInt64(roleID)
	if role == 0 {
		return ""
	}

	return c.giveRole(targetID, role)
}

func (c *Context) tmplGiveRoleName(target interface{}, name string) string {
	if c.IncreaseCheckGenericAPICall() {
		return ""
	}

	targetID := targetUserID(target)
	if targetID == 0 {
		return ""
	}

	role := c.findRoleByName(name)
	if role == nil {
		return "no role by the name of " + name + " found"
	}

	return c.giveRole(targetID, role.ID)
}

func (c *Context) giveRole(targetID int64, roleID int64) string {
	if c.GS.GetRole(roleID) == nil {
		return "" // role does not exist
	}

	// Check to see if we can save a API request here
	ms, err := bot.GetMember(c.GS.ID, targetID)
	if err != nil {
		return ""
	}

	if !common.ContainsInt64Slice(ms.Member.Roles, roleID) {
		common.BotSession.GuildMemberRoleAdd(c.GS.ID, targetID, roleID)
	}

	return ""
}

func (c *Context) tmplTakeRoleID(target interface{}, roleID interface{}, optionalArgs ...interface{}) string {
	if c.IncreaseCheckGenericAPICall() {
		return ""
	}

	delay := 0
	if len(optionalArgs) > 0 {
		delay = tmplToInt(optionalArgs[0])
	}

	targetID := targetUserID(target)
	if targetID == 0 {
		return ""
	}

	role := ToInt64(roleID)
	if role == 0 {
		return ""
	}

	return c.takeRole(targetID, role, time.Second*time.Duration(delay))
}

func (c *Context) tmplTakeRoleName(target interface{}, name string, optionalArgs ...interface{}) string {
	if c.IncreaseCheckGenericAPICall() {
		return ""
	}

	delay := 0
	if len(optionalArgs) > 0 {
		delay = tmplToInt(optionalArgs[0])
	}

	targetID := targetUserID(target)
	if targetID == 0 {
		return ""
	}

	role := c.findRoleByName(name)
	if role != nil {
		return c.takeRole(targetID, role.ID, time.Second*time.Duration(delay))
	}

	return ""
}

func (c *Context) takeRole(targetID int64, roleID int64, delay time.Duration) string {
	if c.GS.GetRole(roleID) == nil {
		return "" // role does not exist
	}

	ms, err := bot.GetMember(c.GS.ID, targetID)
	if err != nil {
		return ""
	}

	if !common.ContainsInt64Slice(ms.Member.Roles, roleID) {
		return ""
	}

	if delay > 0 {
		scheduledevents2.ScheduleRemoveRole(context.Background(), c.GS.ID, targetID, roleID, time.Now().Add(delay))
	} else {
		common.BotSession.GuildMemberRoleRemove(c.GS.ID, targetID, roleID)
	}

	return ""
}

const DiscordRoleLimit = 250

func (c *Context) tmplSetRoles(target interface{}, input interface{}) (string, error) {
	if c.IncreaseCheckGenericAPICall() {
		return "", ErrTooManyAPICalls
	}

	var targetID int64
	if target == nil {
		// nil denotes the context member
		if c.MS != nil {
			targetID = c.MS.User.ID
		}
	} else {
		targetID = targetUserID(target)
	}

	if targetID == 0 {
		return "", nil
	}

	if c.IncreaseCheckCallCounter("set_roles"+discordgo.StrID(targetID), 1) {
		return "", errors.New("too many calls for specific user ID (max 1 / user)")
	}

	rv, _ := indirect(reflect.ValueOf(input))
	switch rv.Kind() {
	case reflect.Slice, reflect.Array:
		// ok
	default:
		return "", errors.New("value passed was not an array or slice")
	}

	// use a map to easily handle duplicate roles
	roles := make(map[int64]struct{})

	// if users supply a slice of roles that does not contain a managed role of the member, the Discord API returns an error.
	// add in the managed roles of the member by default so the user doesn't have to do it manually every time.
	ms, err := bot.GetMember(c.GS.ID, targetID)
	if err != nil {
		return "", nil
	}

	for _, id := range ms.Member.Roles {
		r := c.GS.GetRole(id)
		if r != nil && r.Managed {
			roles[id] = struct{}{}
		}
	}

	for i := 0; i < rv.Len(); i++ {
		v, _ := indirect(rv.Index(i))
		switch v.Kind() {
		case reflect.Int, reflect.Int64:
			roles[v.Int()] = struct{}{}
		case reflect.String:
			id, err := strconv.ParseInt(v.String(), 10, 64)
			if err != nil {
				return "", errors.New("could not parse string value into role ID")
			}
			roles[id] = struct{}{}
		case reflect.Struct:
			if r, ok := v.Interface().(discordgo.Role); ok {
				roles[r.ID] = struct{}{}
				break
			}
			fallthrough
		default:
			return "", errors.New("could not parse value into role ID")
		}

		if len(roles) > DiscordRoleLimit {
			return "", fmt.Errorf("more than %d unique roles passed; %[1]d is the Discord role limit", DiscordRoleLimit)
		}
	}

	// convert map to slice of keys (role IDs)
	rs := make([]string, 0, len(roles))
	for id := range roles {
		rs = append(rs, discordgo.StrID(id))
	}

	err = common.BotSession.GuildMemberEdit(c.GS.ID, targetID, rs)
	if err != nil {
		return "", err
	}
	return "", nil
}

func (c *Context) tmplAddRoleID(role interface{}) (string, error) {
	if c.IncreaseCheckGenericAPICall() {
		return "", ErrTooManyAPICalls
	}

	if c.MS == nil {
		return "", nil
	}

	rid := ToInt64(role)
	if rid == 0 {
		return "", errors.New("no role id specified")
	}

	err := common.AddRoleDS(c.MS, rid)
	if err != nil {
		return "", err
	}

	return "", nil
}

func (c *Context) tmplAddRoleName(name string) (string, error) {
	if c.IncreaseCheckGenericAPICall() {
		return "", ErrTooManyAPICalls
	}

	if c.MS == nil {
		return "", nil
	}

	role := int64(0)
	for _, r := range c.GS.Roles {
		if strings.EqualFold(r.Name, name) {
			role = r.ID
			break
		}
	}

	if role == 0 {
		return "", errors.New("No Role with name " + name + " found")
	}

	if err := common.AddRoleDS(c.MS, role); err != nil {
		return "", err
	}

	return "", nil
}

func (c *Context) tmplRemoveRoleID(role interface{}, optionalArgs ...interface{}) (string, error) {
	if c.IncreaseCheckGenericAPICall() {
		return "", ErrTooManyAPICalls
	}

	delay := 0
	if len(optionalArgs) > 0 {
		delay = tmplToInt(optionalArgs[0])
	}

	rid := ToInt64(role)
	if rid == 0 {
		return "", errors.New("no role id specified")
	}

	if c.GS.GetRole(rid) == nil {
		return "", errors.New("unknown role")
	}

	if delay > 0 {
		scheduledevents2.ScheduleRemoveRole(context.Background(), c.GS.ID, c.MS.User.ID, rid, time.Now().Add(time.Second*time.Duration(delay)))
	} else {
		common.RemoveRoleDS(c.MS, rid)
	}

	return "", nil
}

func (c *Context) tmplRemoveRoleName(name string, optionalArgs ...interface{}) (string, error) {
	if c.IncreaseCheckGenericAPICall() {
		return "", ErrTooManyAPICalls
	}

	delay := 0
	if len(optionalArgs) > 0 {
		delay = tmplToInt(optionalArgs[0])
	}

	if c.MS == nil {
		return "", nil
	}

	role := c.findRoleByName(name)
	if role == nil {
		return "", errors.New("No Role with name " + name + " found")
	}

	if delay > 0 {
		scheduledevents2.ScheduleRemoveRole(context.Background(), c.GS.ID, c.MS.User.ID, role.ID, time.Now().Add(time.Second*time.Duration(delay)))
	} else {
		if err := common.RemoveRoleDS(c.MS, role.ID); err != nil {
			return "", err
		}
	}

	return "", nil
}

func (c *Context) findRoleByID(id int64) *discordgo.Role {
	for _, r := range c.GS.Roles {
		if r.ID == id {
			return &r
		}
	}

	return nil
}

func (c *Context) findRoleByName(name string) *discordgo.Role {
	for _, r := range c.GS.Roles {
		if strings.EqualFold(r.Name, name) {
			return &r
		}
	}

	return nil
}

func (c *Context) tmplHasPermissions(needed int64) (bool, error) {
	if c.IncreaseCheckGenericAPICall() {
		return false, ErrTooManyAPICalls
	}

	if c.MS == nil {
		return false, nil
	}

	if needed < 0 {
		return false, nil
	}

	if needed == 0 {
		return true, nil
	}

	return c.hasPerms(c.MS, c.CurrentFrame.CS.ID, needed)
}

func (c *Context) tmplTargetHasPermissions(target interface{}, needed int64) (bool, error) {
	if c.IncreaseCheckGenericAPICall() {
		return false, ErrTooManyAPICalls
	}

	targetID := targetUserID(target)
	if targetID == 0 {
		return false, nil
	}

	if needed < 0 {
		return false, nil
	}

	if needed == 0 {
		return true, nil
	}

	ms, err := bot.GetMember(c.GS.ID, targetID)
	if err != nil {
		return false, err
	}

	return c.hasPerms(ms, c.CurrentFrame.CS.ID, needed)
}

func (c *Context) tmplGetTargetPermissionsIn(target interface{}, channel interface{}) (int64, error) {
	if c.IncreaseCheckGenericAPICall() {
		return 0, ErrTooManyAPICalls
	}

	targetID := targetUserID(target)
	if targetID == 0 {
		return 0, nil
	}

	channelID := c.ChannelArgNoDM(channel)
	if channelID == 0 {
		return 0, nil
	}

	ms, err := bot.GetMember(c.GS.ID, targetID)
	if err != nil {
		return 0, err
	}

	return c.GS.GetMemberPermissions(channelID, ms.User.ID, ms.Member.Roles)
}

func (c *Context) hasPerms(ms *dstate.MemberState, channelID int64, needed int64) (bool, error) {
	perms, err := c.GS.GetMemberPermissions(channelID, ms.User.ID, ms.Member.Roles)
	if err != nil {
		return false, err
	}

	if perms&needed == needed {
		return true, nil
	}

	if perms&discordgo.PermissionAdministrator != 0 {
		return true, nil
	}

	return false, nil
}

func (c *Context) tmplDelResponse(args ...interface{}) string {
	dur := 10
	if len(args) > 0 {
		dur = int(ToInt64(args[0]))
	}
	if dur > 86400 {
		dur = 86400
	}

	c.CurrentFrame.DelResponseDelay = dur
	c.CurrentFrame.DelResponse = true
	return ""
}

func (c *Context) tmplDelTrigger(args ...interface{}) string {
	if c.Msg != nil {
		return c.tmplDelMessage(c.Msg.ChannelID, c.Msg.ID, args...)
	}

	return ""
}

func (c *Context) tmplDelMessage(channel, msgID interface{}, args ...interface{}) string {
	cID := c.ChannelArgNoDM(channel)
	if cID == 0 {
		return ""
	}

	mID := ToInt64(msgID)

	dur := 10
	if len(args) > 0 {
		dur = int(ToInt64(args[0]))
	}

	if dur > 86400 {
		dur = 86400
	}

	MaybeScheduledDeleteMessage(c.GS.ID, cID, mID, dur)

	return ""
}

// Deletes reactions from a message either via reaction trigger or argument-set of emojis,
// needs channelID, messageID, userID, list of emojis - up to twenty
// can be run once per CC.
func (c *Context) tmplDelMessageReaction(values ...reflect.Value) (reflect.Value, error) {

	f := func(args []reflect.Value) (reflect.Value, error) {
		if len(args) < 4 {
			return reflect.Value{}, errors.New("not enough arguments (need channelID, messageID, userID, emoji)")
		}

		var cArg interface{}
		if args[0].IsValid() {
			cArg = args[0].Interface()
		}

		cID := c.ChannelArg(cArg)
		if cID == 0 {
			return reflect.ValueOf("non-existing channel"), nil
		}

		var mID, uID int64

		if args[1].IsValid() {
			mID = ToInt64(args[1].Interface())
		}

		if args[2].IsValid() {
			uID = targetUserID(args[2].Interface())
		}

		if uID == 0 {
			return reflect.ValueOf("non-existing user"), nil
		}

		for _, reaction := range args[3:] {

			if c.IncreaseCheckCallCounter("del_reaction_message", 10) {
				return reflect.Value{}, ErrTooManyCalls
			}

			if err := common.BotSession.MessageReactionRemove(cID, mID, reaction.String(), uID); err != nil {
				return reflect.Value{}, err
			}
		}
		return reflect.ValueOf(""), nil
	}

	return callVariadic(f, false, values...)
}

func (c *Context) tmplDelAllMessageReactions(values ...reflect.Value) (reflect.Value, error) {

	f := func(args []reflect.Value) (reflect.Value, error) {
		if len(args) < 2 {
			return reflect.Value{}, errors.New("not enough arguments (need channelID, messageID, emojis[optional])")
		}

		var cArg interface{}
		if args[0].IsValid() {
			cArg = args[0].Interface()
		}

		cID := c.ChannelArg(cArg)
		if cID == 0 {
			return reflect.ValueOf("non-existing channel"), nil
		}

		var mID int64
		if args[1].IsValid() {
			mID = ToInt64(args[1].Interface())
		}

		if len(args) > 2 {
			for _, emoji := range args[2:] {
				if c.IncreaseCheckCallCounter("del_reaction_message", 10) {
					return reflect.Value{}, ErrTooManyCalls
				}

				if err := common.BotSession.MessageReactionRemoveEmoji(cID, mID, emoji.String()); err != nil {
					return reflect.Value{}, err
				}
			}
			return reflect.ValueOf(""), nil
		}

		if c.IncreaseCheckGenericAPICall() {
			return reflect.Value{}, ErrTooManyAPICalls
		}
		common.BotSession.MessageReactionsRemoveAll(cID, mID)
		return reflect.ValueOf(""), nil
	}

	return callVariadic(f, false, values...)
}

func (c *Context) tmplGetMessage(channel, msgID interface{}) (*discordgo.Message, error) {
	if c.IncreaseCheckGenericAPICall() {
		return nil, ErrTooManyAPICalls
	}

	cID := c.ChannelArgNoDM(channel)
	if cID == 0 {
		return nil, nil
	}

	mID := ToInt64(msgID)

	message, _ := common.BotSession.ChannelMessage(cID, mID)
	if message != nil {
		// get message endpoint doesn't return guild ID, so just patch it in to make message.Link work
		message.GuildID = c.GS.ID
	}
	return message, nil
}

func (c *Context) tmplGetMember(target interface{}) (*discordgo.Member, error) {
	if c.IncreaseCheckGenericAPICall() {
		return nil, ErrTooManyAPICalls
	}

	mID := targetUserID(target)
	if mID == 0 {
		return nil, nil
	}

	member, _ := bot.GetMember(c.GS.ID, mID)
	if member == nil {
		return nil, nil
	}

	return member.DgoMember(), nil
}

func (c *Context) tmplGetRole(r interface{}) (*discordgo.Role, error) {
	if c.IncreaseCheckGenericAPICall() {
		return nil, ErrTooManyAPICalls
	}

	switch t := r.(type) {
	case int, int64:
		return c.findRoleByID(ToInt64(t)), nil
	case string:
		parsed, err := strconv.ParseInt(t, 10, 64)
		if err == nil {
			return c.findRoleByID(parsed), nil
		}

		if strings.HasPrefix(t, "<@&") && strings.HasSuffix(t, ">") {
			re := regexp.MustCompile(`\d+`)
			found := re.FindAllString(t, 1)
			if len(found) > 0 {
				parsedMention, err := strconv.ParseInt(found[0], 10, 64)
				if err == nil {
					return c.findRoleByID(parsedMention), nil
				}
			}
		}

		return c.findRoleByName(t), nil
	default:
		return nil, nil
	}
}

func (c *Context) tmplGetChannel(channel interface{}) (*CtxChannel, error) {

	if c.IncreaseCheckGenericAPICall() {
		return nil, ErrTooManyAPICalls
	}

	cID := c.ChannelArg(channel)
	if cID == 0 {
		return nil, nil //dont send an error , a nil output would indicate invalid/unknown channel
	}

	cstate := c.GS.GetChannel(cID)

	if cstate == nil {
		return nil, errors.New("channel not in state")
	}

	return CtxChannelFromCS(cstate), nil
}

func (c *Context) tmplGetThread(channel interface{}) (*CtxChannel, error) {

	if c.IncreaseCheckGenericAPICall() {
		return nil, ErrTooManyAPICalls
	}

	cID := c.ChannelArg(channel)
	if cID == 0 {
		return nil, nil //dont send an error , a nil output would indicate invalid/unknown channel
	}

	cstate := c.GS.GetThread(cID)

	if cstate == nil {
		return nil, errors.New("thread not in state")
	}

	return CtxChannelFromCS(cstate), nil
}

func (c *Context) tmplGetChannelOrThread(channel interface{}) (*CtxChannel, error) {

	if c.IncreaseCheckGenericAPICall() {
		return nil, ErrTooManyAPICalls
	}

	cID := c.ChannelArg(channel)
	if cID == 0 {
		return nil, nil //dont send an error , a nil output would indicate invalid/unknown channel
	}

	cstate := c.GS.GetChannelOrThread(cID)

	if cstate == nil {
		return nil, errors.New("thread/channel not in state")
	}

	return CtxChannelFromCS(cstate), nil
}

func (c *Context) tmplGetChannelPins(pinCount bool) func(channel interface{}) (interface{}, error) {
	return func(channel interface{}) (interface{}, error) {
		if c.IncreaseCheckCallCounterPremium("channel_pins", 2, 4) {
			return 0, ErrTooManyCalls
		}

		cID := c.ChannelArgNoDM(channel)
		if cID == 0 {
			return 0, errors.New("unknown channel")
		}

		msg, err := common.BotSession.ChannelMessagesPinned(cID)
		if err != nil {
			return 0, err
		}

		if pinCount {
			return len(msg), nil
		}

		pinnedMessages := make([]discordgo.Message, 0, len(msg))
		for _, m := range msg {
			pinnedMessages = append(pinnedMessages, *m)
		}

		return pinnedMessages, nil
	}
}

func (c *Context) tmplAddReactions(values ...reflect.Value) (reflect.Value, error) {
	f := func(args []reflect.Value) (reflect.Value, error) {
		if c.Msg == nil {
			return reflect.Value{}, nil
		}

		for _, reaction := range args {
			if c.IncreaseCheckCallCounter("add_reaction_trigger", 20) {
				return reflect.Value{}, ErrTooManyCalls
			}

			if err := common.BotSession.MessageReactionAdd(c.Msg.ChannelID, c.Msg.ID, reaction.String()); err != nil {
				return reflect.Value{}, err
			}
		}
		return reflect.ValueOf(""), nil
	}

	return callVariadic(f, true, values...)
}

func (c *Context) tmplAddResponseReactions(values ...reflect.Value) (reflect.Value, error) {
	f := func(args []reflect.Value) (reflect.Value, error) {
		for _, reaction := range args {
			if c.IncreaseCheckCallCounter("add_reaction_response", 20) {
				return reflect.Value{}, ErrTooManyCalls
			}

			c.CurrentFrame.AddResponseReactionNames = append(c.CurrentFrame.AddResponseReactionNames, reaction.String())
		}
		return reflect.ValueOf(""), nil
	}

	return callVariadic(f, true, values...)
}

func (c *Context) tmplAddMessageReactions(values ...reflect.Value) (reflect.Value, error) {
	f := func(args []reflect.Value) (reflect.Value, error) {
		if len(args) < 2 {
			return reflect.Value{}, errors.New("not enough arguments (need channel and message-id)")
		}

		// cArg := args[0].Interface()
		var cArg interface{}
		if args[0].IsValid() {
			cArg = args[0].Interface()
		}

		cID := c.ChannelArg(cArg)
		if cID == 0 {
			return reflect.ValueOf(""), nil
		}

		var mID int64
		if args[1].IsValid() {
			mID = ToInt64(args[1].Interface())
		}

		for i, reaction := range args {
			if i < 2 {
				continue
			}

			if c.IncreaseCheckCallCounter("add_reaction_message", 20) {
				return reflect.Value{}, ErrTooManyCalls
			}

			if err := common.BotSession.MessageReactionAdd(cID, mID, reaction.String()); err != nil {
				return reflect.Value{}, err
			}
		}
		return reflect.ValueOf(""), nil
	}

	return callVariadic(f, false, values...)
}

func (c *Context) tmplCurrentUserAgeHuman() string {
	t := bot.SnowflakeToTime(c.MS.User.ID)

	humanized := common.HumanizeDuration(common.DurationPrecisionHours, time.Since(t))
	if humanized == "" {
		humanized = "Less than an hour"
	}

	return humanized
}

func (c *Context) tmplCurrentUserAgeMinutes() int {
	t := bot.SnowflakeToTime(c.MS.User.ID)
	d := time.Since(t)

	return int(d.Seconds() / 60)
}

func (c *Context) tmplCurrentUserCreated() time.Time {
	t := bot.SnowflakeToTime(c.MS.User.ID)
	return t
}

func (c *Context) tmplSleep(duration interface{}) (string, error) {
	seconds := tmplToInt(duration)
	if c.secondsSlept+seconds > 60 || seconds < 1 {
		return "", errors.New("can sleep for max 60 seconds combined")
	}

	c.secondsSlept += seconds
	time.Sleep(time.Duration(seconds) * time.Second)
	return "", nil
}

func (c *Context) compileRegex(r string) (*regexp.Regexp, error) {
	if c.RegexCache == nil {
		c.RegexCache = make(map[string]*regexp.Regexp)
	}

	cached, ok := c.RegexCache[r]
	if ok {
		return cached, nil
	}

	if len(c.RegexCache) >= 10 {
		return nil, ErrTooManyAPICalls
	}

	compiled, err := regexp.Compile(r)
	if err != nil {
		return nil, err
	}

	c.RegexCache[r] = compiled

	return compiled, nil
}

func (c *Context) reFind(r, s string) (string, error) {
	compiled, err := c.compileRegex(r)
	if err != nil {
		return "", err
	}

	return compiled.FindString(s), nil
}

func (c *Context) reFindAll(r, s string, i ...int) ([]string, error) {
	compiled, err := c.compileRegex(r)
	if err != nil {
		return nil, err
	}

	var n int
	if len(i) > 0 {
		n = i[0]
	}

	if n > 1000 || n <= 0 {
		n = 1000
	}

	return compiled.FindAllString(s, n), nil
}

func (c *Context) reFindAllSubmatches(r, s string, i ...int) ([][]string, error) {
	compiled, err := c.compileRegex(r)
	if err != nil {
		return nil, err
	}

	var n int
	if len(i) > 0 {
		n = i[0]
	}

	if n > 100 || n <= 0 {
		n = 100
	}

	return compiled.FindAllStringSubmatch(s, n), nil
}

func (c *Context) reReplace(r, s, repl string) (string, error) {
	compiled, err := c.compileRegex(r)
	if err != nil {
		return "", err
	}

	return compiled.ReplaceAllString(s, repl), nil
}

func (c *Context) reSplit(r, s string, i ...int) ([]string, error) {
	compiled, err := c.compileRegex(r)
	if err != nil {
		return nil, err
	}

	var n int
	if len(i) > 0 {
		n = i[0]
	}

	if n > 500 || n <= 0 {
		n = 500
	}

	return compiled.Split(s, n), nil
}

func (c *Context) tmplEditChannelName(channel interface{}, newName string) (string, error) {
	if c.IncreaseCheckCallCounter("edit_channel", 10) {
		return "", ErrTooManyCalls
	}

	cID := c.ChannelArgNoDMNoThread(channel)
	if cID == 0 {
		return "", errors.New("unknown channel")
	}

	if c.IncreaseCheckCallCounter("edit_channel_"+strconv.FormatInt(cID, 10), 2) {
		return "", ErrTooManyCalls
	}

	_, err := common.BotSession.ChannelEdit(cID, newName)
	return "", err
}

func (c *Context) tmplEditChannelTopic(channel interface{}, newTopic string) (string, error) {
	if c.IncreaseCheckCallCounter("edit_channel", 10) {
		return "", ErrTooManyCalls
	}

	cID := c.ChannelArgNoDMNoThread(channel)
	if cID == 0 {
		return "", errors.New("unknown channel")
	}

	if c.IncreaseCheckCallCounter("edit_channel_"+strconv.FormatInt(cID, 10), 2) {
		return "", ErrTooManyCalls
	}

	edit := &discordgo.ChannelEdit{
		Topic: newTopic,
	}

	_, err := common.BotSession.ChannelEditComplex(cID, edit)
	return "", err
}

func (c *Context) tmplOnlineCount() (int, error) {
	if c.IncreaseCheckCallCounter("online_users", 1) {
		return 0, ErrTooManyCalls
	}

	gwc, err := common.BotSession.GuildWithCounts(c.GS.ID)
	if err != nil {
		return 0, err
	}

	return gwc.ApproximatePresenceCount, nil
}

// DEPRECATED: this function will likely not return
func (c *Context) tmplOnlineCountBots() (int, error) {
	// if c.IncreaseCheckCallCounter("online_bots", 1) {
	// 	return 0, ErrTooManyCalls
	// }

	// botCount := 0

	// for _, v := range c.GS.Members {
	// 	if v.Bot && v.PresenceSet && v.PresenceStatus != dstate.StatusOffline {
	// 		botCount++
	// 	}
	// }

	return 0, nil
}

func (c *Context) tmplEditNickname(Nickname string) (string, error) {

	if c.IncreaseCheckCallCounter("edit_nick", 2) {
		return "", ErrTooManyCalls
	}

	if c.MS == nil {
		return "", nil
	}

	if strings.Compare(c.MS.Member.Nick, Nickname) == 0 {

		return "", nil

	}

	err := common.BotSession.GuildMemberNickname(c.GS.ID, c.MS.User.ID, Nickname)
	if err != nil {
		return "", err
	}

	return "", nil
}

func (c *Context) tmplSort(input interface{}, args ...interface{}) (interface{}, error) {
	if c.IncreaseCheckCallCounterPremium("sort", 1, 3) {
		return "", ErrTooManyCalls
	}

	v, _ := indirect(reflect.ValueOf(input))
	switch v.Kind() {
	case reflect.Slice, reflect.Array:
		// ok
	default:
		return "", fmt.Errorf("cannot sort value of type %T", input)
	}

	opts, err := parseSortOpts(args...)
	if err != nil {
		return nil, err
	}

	type cmpVal struct {
		Key  reflect.Value // Key is the value to sort by.
		Orig reflect.Value
	}
	vals := make([]cmpVal, v.Len())
	cmp := invalidComparator
	for i := 0; i < v.Len(); i++ {
		el, _ := indirect(v.Index(i))
		key := el
		if opts.Key.IsValid() {
			key, err = indexContainer(el, opts.Key)
			if err != nil {
				return nil, err
			}
			key, _ = indirect(key)
		}

		curCmp, err := comparatorOf(key)
		if err != nil {
			return nil, err
		}

		if i == 0 {
			cmp = curCmp
		} else if curCmp != cmp {
			return nil, errors.New("input contains incompatible element types")
		}
		vals[i] = cmpVal{key, el}
	}

	sort.SliceStable(vals, func(i, j int) bool {
		if opts.Reverse {
			i, j = j, i
		}
		return cmp.Less(vals[i].Key, vals[j].Key)
	})
	out := make(Slice, len(vals))
	for i, v := range vals {
		out[i] = v.Orig.Interface()
	}
	return out, nil
}

var defaultSortOpts = sortOpts{Reverse: false, Key: reflect.Value{}}

type sortOpts struct {
	Reverse bool
	Key     reflect.Value
}

func parseSortOpts(args ...interface{}) (*sortOpts, error) {
	opts := defaultSortOpts
	if len(args) == 0 {
		return &opts, nil
	}

	dict, err := StringKeyDictionary(args...)
	if err != nil {
		return nil, err
	}

	for k, v := range dict {
		switch {
		case strings.EqualFold(k, "reverse"):
			b, ok := v.(bool)
			if !ok {
				return nil, fmt.Errorf("expected reverse option to be of type bool, but got type %T instead", v)
			}
			opts.Reverse = b
		case strings.EqualFold(k, "key"):
			opts.Key = reflect.ValueOf(v)
		default:
			return nil, fmt.Errorf("invalid option %q", k)
		}
	}
	return &opts, nil
}

func indexContainer(container, key reflect.Value) (reflect.Value, error) {
	container, _ = indirect(container)
	key, _ = indirect(key)

	switch container.Kind() {
	case reflect.Array, reflect.Slice:
		switch key.Kind() {
		case reflect.Int, reflect.Int8, reflect.Int16, reflect.Int32, reflect.Int64:
			i := int(key.Int())
			if i < 0 || i >= container.Len() {
				return reflect.Value{}, fmt.Errorf("index %d out of range", i)
			}
			return container.Index(i), nil

		case reflect.Uint, reflect.Uintptr, reflect.Uint8, reflect.Uint16, reflect.Uint32, reflect.Uint64:
			u := key.Uint()
			if u >= uint64(container.Len()) {
				return reflect.Value{}, fmt.Errorf("index %d out of range", u)
			}
			return container.Index(int(u)), nil

		default:
			return reflect.Value{}, fmt.Errorf("cannot index array/slice by key of type %T", key.Type())
		}

	case reflect.Map:
		if key.Type().AssignableTo(container.Type().Key()) {
			v := container.MapIndex(key)
			if !v.IsValid() {
				return reflect.Value{}, fmt.Errorf("key %v not found in map", key)
			}
			return v, nil
		}
	}

	return reflect.Value{}, fmt.Errorf("cannot index value of type %s", container.Type())
}

type comparator int

const (
	invalidComparator comparator = iota
	intComparator
	uintComparator
	floatComparator
	stringComparator
	timeComparator
)

func (c comparator) Less(a, b reflect.Value) bool {
	switch c {
	case intComparator:
		return a.Int() < b.Int()
	case uintComparator:
		return a.Uint() < b.Uint()
	case floatComparator:
		af, bf := a.Float(), b.Float()
		return af < bf || (math.IsNaN(af) && !math.IsNaN(bf))
	case stringComparator:
		return a.String() < b.String()
	case timeComparator:
		return a.Interface().(time.Time).Before(b.Interface().(time.Time))
	default:
		panic("invalid comparator")
	}
}

var timeType = reflect.TypeOf(time.Time{})

func comparatorOf(v reflect.Value) (comparator, error) {
	switch v.Kind() {
	case reflect.Int, reflect.Int8, reflect.Int16, reflect.Int32, reflect.Int64:
		return intComparator, nil
	case reflect.Uint, reflect.Uintptr, reflect.Uint8, reflect.Uint16, reflect.Uint32, reflect.Uint64:
		return uintComparator, nil
	case reflect.Float32, reflect.Float64:
		return floatComparator, nil
	case reflect.String:
		return stringComparator, nil
	default:
		if v.Type() == timeType {
			return timeComparator, nil
		}
		return invalidComparator, fmt.Errorf("cannot compare value of type %s", v.Type())
	}
}<|MERGE_RESOLUTION|>--- conflicted
+++ resolved
@@ -380,11 +380,9 @@
 			}
 		case *discordgo.MessageSend:
 			msgSend = typedMsg
-<<<<<<< HEAD
 			if !filterSpecialMentions {
-				msgSend.AllowedMentions = discordgo.AllowedMentions{Parse: parseMentions,} 
-=======
-			msgSend.AllowedMentions = discordgo.AllowedMentions{Parse: parseMentions, RepliedUser: repliedUser}
+				msgSend.AllowedMentions = discordgo.AllowedMentions{Parse: parseMentions,  RepliedUser: repliedUser} 
+      }
 			if isDM {
 				if len(typedMsg.Embeds) > 0 {
 					for _, e := range msgSend.Embeds {
@@ -399,7 +397,6 @@
 			}
 			if msgSend.Reference != nil && msgSend.Reference.ChannelID == 0 {
 				msgSend.Reference.ChannelID = cid
->>>>>>> 29acad85
 			}
 		default:
 			if isDM {
@@ -467,13 +464,8 @@
 				}
 			}
 			msgEdit.Content = typedMsg.Content
-<<<<<<< HEAD
 			msgEdit.Embed = typedMsg.Embed
 			msgEdit.AllowedMentions = typedMsg.AllowedMentions
-=======
-			msgEdit.Embeds = typedMsg.Embeds
-			msgEdit.AllowedMentions = discordgo.AllowedMentions{Parse: parseMentions}
->>>>>>> 29acad85
 		default:
 			temp := fmt.Sprint(msg)
 			msgEdit.Content = &temp
