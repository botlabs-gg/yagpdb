--- conflicted
+++ resolved
@@ -148,11 +148,7 @@
 		return "", errors.New("No role id specified")
 	}
 
-<<<<<<< HEAD
-	err := common.BotSession.GuildMemberRoleAdd(c.GS.ID(), c.MS.ID, rid)
-=======
 	err := common.BotSession.GuildMemberRoleAdd(c.GS.ID, c.MS.ID, rid)
->>>>>>> 0de67e32
 	if err != nil {
 		return "", err
 	}
@@ -170,11 +166,7 @@
 		return "", errors.New("No role id specified")
 	}
 
-<<<<<<< HEAD
-	err := common.BotSession.GuildMemberRoleRemove(c.GS.ID(), c.MS.ID, rid)
-=======
 	err := common.BotSession.GuildMemberRoleRemove(c.GS.ID, c.MS.ID, rid)
->>>>>>> 0de67e32
 	if err != nil {
 		return "", err
 	}
