--- conflicted
+++ resolved
@@ -1123,16 +1123,10 @@
 	return "", nil
 }
 
-<<<<<<< HEAD
 func (c *Context) tmplEditThread(channel interface{}, args ...interface{}) (string, error) {
 
 	if c.IncreaseCheckCallCounter("edit_channel", 10) {
 		return "", ErrTooManyCalls
-=======
-func (c *Context) tmplThreadMemberAdd(threadID, memberID interface{}) string {
-	if c.IncreaseCheckGenericAPICall() {
-		return ""
->>>>>>> 136b9ef3
 	}
 
 	cID := c.ChannelArg(channel)
@@ -1242,7 +1236,6 @@
 	return ""
 }
 
-<<<<<<< HEAD
 func (c *Context) tmplCreateForumPost(channel, name, content interface{}, optional ...interface{}) (*CtxChannel, error) {
 
 	// shares same counter as create thread
@@ -1310,9 +1303,6 @@
 
 func tagIDFromName(c *dstate.ChannelState, tagName string) int64 {
 
-=======
-func ConvertTagNameToId(c *dstate.ChannelState, tagName string) int64 {
->>>>>>> 136b9ef3
 	if c.AvailableTags == nil {
 		return 0
 	}
@@ -1327,7 +1317,6 @@
 	return 0
 }
 
-<<<<<<< HEAD
 type partialThread struct {
 	RateLimitPerUser    *int
 	AppliedTags         *[]int64
@@ -1347,9 +1336,6 @@
 		}
 	}
 
-=======
-func ProcessOptionalForumPostArgs(c *dstate.ChannelState, values ...interface{}) (int, []int64, error) {
->>>>>>> 136b9ef3
 	if len(values) == 0 {
 		return c, nil
 	}
@@ -1437,32 +1423,17 @@
 	return c, nil
 }
 
-<<<<<<< HEAD
 func (c *Context) tmplPinForumPost(unpin bool) func(channel interface{}) (string, error) {
 	return func(channel interface{}) (string, error) {
-=======
-func (c *Context) tmplCreateForumPost(channel, name, content interface{}, optional ...interface{}) (*CtxChannel, error) {
-	// shares same counter as create thread
-	if c.IncreaseCheckCallCounterPremium("create_thread", 1, 1) {
-		return nil, ErrTooManyCalls
-	}
->>>>>>> 136b9ef3
 
 		if c.IncreaseCheckCallCounter("edit_channel", 10) {
 			return "", ErrTooManyCalls
 		}
 
-<<<<<<< HEAD
 		cID := c.ChannelArg(channel)
 		if cID == 0 {
 			return "", nil //dont send an error, a nil output would indicate invalid/unknown channel
 		}
-=======
-	cID := c.ChannelArg(channel)
-	if cID == 0 {
-		return nil, nil // dont send an error, a nil output would indicate invalid/unknown channel
-	}
->>>>>>> 136b9ef3
 
 		if c.IncreaseCheckCallCounter("edit_channel_"+strconv.FormatInt(cID, 10), 2) {
 			return "", ErrTooManyCalls
