--- conflicted
+++ resolved
@@ -589,7 +589,6 @@
 }
 
 func (d Dict) Get(key interface{}) interface{} {
-<<<<<<< HEAD
 	out, ok := d[key]
 	if !ok {
 		switch key.(type) {
@@ -600,9 +599,6 @@
 		}
 	}
 	return out
-=======
-	return d[key]
->>>>>>> 3811b434
 }
 
 func (d Dict) Del(key interface{}) string {
