--- conflicted
+++ resolved
@@ -642,12 +642,9 @@
 		case int, uint, int32, uint32, int64, uint64:
 			builder.WriteString(ToString(v))
 
-<<<<<<< HEAD
-=======
 		case float64:
 			builder.WriteString(fmt.Sprintf("%g", v))
 
->>>>>>> 2d3e4bfe
 		case fmt.Stringer:
 			builder.WriteString(t.String())
 
