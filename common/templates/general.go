--- conflicted
+++ resolved
@@ -431,7 +431,6 @@
 				}
 				msg.Components = append(msg.Components, discordgo.ActionsRow{[]discordgo.MessageComponent{menu}})
 			}
-<<<<<<< HEAD
 		case "forward":
 			if val == nil {
 				continue
@@ -464,7 +463,6 @@
 						return nil, errors.New(fmt.Sprintf("invalid message id '%s' provided to forward.", ToString(val)))
 					}
 				}
-=======
 		case "sticker":
 			if val == nil {
 				continue
@@ -477,7 +475,6 @@
 				}
 			} else {
 				msg.StickerIDs = append(msg.StickerIDs, ToInt64(val))
->>>>>>> ad2f8b8c
 			}
 		default:
 			return nil, errors.New(`invalid key "` + key + `" passed to send message builder.`)
