--- conflicted
+++ resolved
@@ -259,7 +259,6 @@
 				ContentType: "text/plain",
 				Reader:      &buf,
 			}
-<<<<<<< HEAD
 		case "allowed_mentions":
 			if val == nil {
 				msg.AllowedMentions = discordgo.AllowedMentions{}
@@ -270,7 +269,6 @@
 				return nil, err
 			}
 			msg.AllowedMentions = *parsed
-=======
 		case "filename":
 			// Cut the filename to a reasonable length if it's too long
 			filename = common.CutStringShort(ToString(val), 64)
@@ -287,7 +285,6 @@
 				continue
 			}
 			msg.Flags |= discordgo.MessageFlagsSuppressNotifications
->>>>>>> 29acad85
 		default:
 			return nil, errors.New(`invalid key "` + key + `" passed to send message builder`)
 		}
@@ -345,8 +342,7 @@
 			if val == nil || val == false {
 				continue
 			}
-<<<<<<< HEAD
-			msg.Embed = embed
+			msg.Embeds = []*discordgo.MessageEmbed{embed}
 		case "allowed_mentions":
 			if val == nil {
 				msg.AllowedMentions = &discordgo.AllowedMentions{}
@@ -357,9 +353,7 @@
 				return nil, err
 			}
 			msg.AllowedMentions = parsed
-=======
 			msg.Flags |= discordgo.MessageFlagsSuppressNotifications
->>>>>>> 29acad85
 		default:
 			return nil, errors.New(`invalid key "` + key + `" passed to message edit builder`)
 		}
