--- conflicted
+++ resolved
@@ -17,13 +17,8 @@
 const (
 	VERSIONMAJOR = 1
 	VERSIONMINOR = 2
-<<<<<<< HEAD
-	VERSIONPATCH = 0
+	VERSIONPATCH = 1
 	Testing      = false // Disables stuff like command cooldowns
-=======
-	VERSIONPATCH = 1
-	Testing      = true // Disables stuff like command cooldowns
->>>>>>> 067072a8
 )
 
 var (
