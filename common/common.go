package common

import (
	"database/sql"
	"fmt"
	"github.com/Sirupsen/logrus"
	"github.com/jinzhu/gorm"
	_ "github.com/jinzhu/gorm/dialects/postgres"
	"github.com/jonas747/discordgo"
	"github.com/mediocregopher/radix.v2/pool"
	boilOld "github.com/vattle/sqlboiler/boil"
	"github.com/volatiletech/sqlboiler/boil"
	stdlog "log"
	"os"
)

const (
	VERSIONMAJOR = 0
<<<<<<< HEAD
	VERSIONMINOR = 28
	VERSIONPATCH = 0
=======
	VERSIONMINOR = 27
	VERSIONPATCH = 2
>>>>>>> d83eda00

	Testing = true // Disables stuff like command cooldowns
)

var (
	VERSIONNUMBER = fmt.Sprintf("%d.%d.%d", VERSIONMAJOR, VERSIONMINOR, VERSIONPATCH)
	VERSION       = VERSIONNUMBER + " Testing"

	GORM        *gorm.DB
	PQ          *sql.DB
	RedisPool   *pool.Pool
	DSQLStateDB *sql.DB

	BotSession *discordgo.Session
	BotUser    *discordgo.User
	Conf       *CoreConfig

	RedisPoolSize = 25
)

// Initalizes all database connections, config loading and so on
func Init() error {

	stdlog.SetOutput(&STDLogProxy{})
	stdlog.SetFlags(0)

	if Testing {
		logrus.SetLevel(logrus.DebugLevel)
	}

	config, err := LoadConfig()
	if err != nil {
		return err
	}
	Conf = config

	BotSession, err = discordgo.New(config.BotToken)
	if err != nil {
		return err
	}
	BotSession.MaxRestRetries = 3

	err = connectRedis(config.Redis)
	if err != nil {
		return err
	}

	err = connectDB(config.PQUsername, config.PQPassword, "yagpdb")

	BotUser, err = BotSession.User("@me")
	if err != nil {
		panic(err)
	}

	return err
}

func InitTest() {
	testDB := os.Getenv("YAGPDB_TEST_DB")
	if testDB == "" {
		return
	}

	err := connectDB("postgres", "123", testDB)
	if err != nil {
		panic(err)
	}
}

func connectRedis(addr string) (err error) {
	// RedisPool, err = pool.NewCustom("tcp", addr, 25, redis.)
	RedisPool, err = pool.NewCustom("tcp", addr, RedisPoolSize, RedisDialFunc)
	if err != nil {
		logrus.WithError(err).Fatal("Failed initilizing redis pool")
	}

	return
}

func connectDB(user, pass, dbName string) error {
	db, err := gorm.Open("postgres", fmt.Sprintf("host=localhost user=%s dbname=%s sslmode=disable password=%s", user, dbName, pass))
	GORM = db
	PQ = db.DB()
	boil.SetDB(PQ)
	boilOld.SetDB(PQ)
	if err == nil {
		PQ.SetMaxOpenConns(5)
	}

	if os.Getenv("YAGPDB_SQLSTATE_ADDR") != "" {
		logrus.Info("Using special sql state db")
		addr := os.Getenv("YAGPDB_SQLSTATE_ADDR")
		user := os.Getenv("YAGPDB_SQLSTATE_USER")
		pass := os.Getenv("YAGPDB_SQLSTATE_PW")
		dbName := os.Getenv("YAGPDB_SQLSTATE_DB")

		db, err := sql.Open("postgres", fmt.Sprintf("host=%s user=%s dbname=%s sslmode=disable password=%s", addr, user, dbName, pass))
		if err != nil {
			DSQLStateDB = PQ
			return err
		}

		DSQLStateDB = db

	} else {
		DSQLStateDB = PQ
	}

	return err
}<|MERGE_RESOLUTION|>--- conflicted
+++ resolved
@@ -16,15 +16,9 @@
 
 const (
 	VERSIONMAJOR = 0
-<<<<<<< HEAD
 	VERSIONMINOR = 28
 	VERSIONPATCH = 0
-=======
-	VERSIONMINOR = 27
-	VERSIONPATCH = 2
->>>>>>> d83eda00
-
-	Testing = true // Disables stuff like command cooldowns
+	Testing      = true // Disables stuff like command cooldowns
 )
 
 var (
