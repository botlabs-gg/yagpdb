package common

import (
	"bufio"
	"bytes"
	"fmt"
	"github.com/jonas747/discordgo"
	"github.com/jonas747/dutil/dstate"
	"github.com/mediocregopher/radix.v2/redis"
	"github.com/pkg/errors"
	log "github.com/sirupsen/logrus"
	"math/rand"
	"path/filepath"
	"regexp"
	"runtime"
	"strconv"
	"strings"
	"time"
)

func KeyGuild(guildID int64) string         { return "guild:" + discordgo.StrID(guildID) }
func KeyGuildChannels(guildID int64) string { return "channels:" + discordgo.StrID(guildID) }

// RefreshConnectedGuilds deletes the connected_guilds set and fill it up again
// This is incase servers are removed/bot left servers while it was offline
func RefreshConnectedGuilds(session *discordgo.Session, client *redis.Client) error {
	panic("REFRESH CONNECTED DOSEN'T WORK")
}

type WrappedGuild struct {
	*discordgo.UserGuild
	Connected bool
}

// GetWrapped Returns a wrapped guild with connected set
func GetWrapped(in []*discordgo.UserGuild, client *redis.Client) ([]*WrappedGuild, error) {
	if len(in) < 1 {
		return []*WrappedGuild{}, nil
	}

	for _, g := range in {
		client.PipeAppend("SISMEMBER", "connected_guilds", g.ID)
	}

	replies, err := GetRedisReplies(client, len(in))
	if err != nil {
		return nil, err
	}

	out := make([]*WrappedGuild, len(in))
	for k, g := range in {
		isConnected, err := RedisBool(replies[k])
		if err != nil {
			return nil, err
		}

		out[k] = &WrappedGuild{
			UserGuild: g,
			Connected: isConnected,
		}
	}
	return out, nil
}

// DelayedMessageDelete Deletes a message after delay
func DelayedMessageDelete(session *discordgo.Session, delay time.Duration, cID, mID int64) {
	time.Sleep(delay)
	err := session.ChannelMessageDelete(cID, mID)
	if err != nil {
		log.WithError(err).Error("Failed deleting message")
	}
}

// SendTempMessage sends a message that gets deleted after duration
func SendTempMessage(session *discordgo.Session, duration time.Duration, cID int64, msg string) {
	m, err := BotSession.ChannelMessageSend(cID, EscapeSpecialMentions(msg))
	if err != nil {
		return
	}

	DelayedMessageDelete(session, duration, cID, m.ID)
}

// GetGuildChannels returns the guilds channels either from cache or api
func GetGuildChannels(client *redis.Client, guildID int64) (channels []*discordgo.Channel, err error) {
	// Check cache first
	err = GetCacheDataJson(client, KeyGuildChannels(guildID), &channels)
	if err != nil {
		channels, err = BotSession.GuildChannels(guildID)
		if err == nil {
			SetCacheDataJsonSimple(client, KeyGuildChannels(guildID), channels)
		}
	}

	return
}

// GetGuild returns the guild from guildid either from cache or api
func GetGuild(client *redis.Client, guildID int64) (guild *discordgo.Guild, err error) {
	// Check cache first
	err = GetCacheDataJson(client, KeyGuild(guildID), &guild)
	if err != nil {
		guild, err = BotSession.Guild(guildID)
		if err == nil {
			SetCacheDataJsonSimple(client, KeyGuild(guildID), guild)
		}
	}

	return
}

func RandomAdjective() string {
	return Adjectives[rand.Intn(len(Adjectives))]
}

type DurationFormatPrecision int

const (
	DurationPrecisionSeconds DurationFormatPrecision = iota
	DurationPrecisionMinutes
	DurationPrecisionHours
	DurationPrecisionDays
	DurationPrecisionWeeks
	DurationPrecisionYears
)

func (d DurationFormatPrecision) String() string {
	switch d {
	case DurationPrecisionSeconds:
		return "second"
	case DurationPrecisionMinutes:
		return "minute"
	case DurationPrecisionHours:
		return "hour"
	case DurationPrecisionDays:
		return "day"
	case DurationPrecisionWeeks:
		return "week"
	case DurationPrecisionYears:
		return "year"
	}
	return "Unknown"
}

func (d DurationFormatPrecision) FromSeconds(in int64) int64 {
	switch d {
	case DurationPrecisionSeconds:
		return in % 60
	case DurationPrecisionMinutes:
		return (in / 60) % 60
	case DurationPrecisionHours:
		return ((in / 60) / 60) % 24
	case DurationPrecisionDays:
		return (((in / 60) / 60) / 24) % 7
	case DurationPrecisionWeeks:
		// There's 52 weeks + 1 day per year (techically +1.25... but were doing +1)
		// Make sure 364 days isnt 0 weeks and 0 years
		days := (((in / 60) / 60) / 24) % 365
		return days / 7
	case DurationPrecisionYears:
		return (((in / 60) / 60) / 24) / 365
	}

	panic("We shouldn't be here")

	return 0
}

func pluralize(val int64) string {
	if val == 1 {
		return ""
	}
	return "s"
}

func HumanizeDuration(precision DurationFormatPrecision, in time.Duration) string {
	seconds := int64(in.Seconds())

	out := make([]string, 0)

	for i := int(precision); i < int(DurationPrecisionYears)+1; i++ {
		curPrec := DurationFormatPrecision(i)
		units := curPrec.FromSeconds(seconds)
		if units > 0 {
			out = append(out, fmt.Sprintf("%d %s%s", units, curPrec.String(), pluralize(units)))
		}
	}

	outStr := ""

	for i := len(out) - 1; i >= 0; i-- {
		if i == 0 && i != len(out)-1 {
			outStr += " and "
		} else if i != len(out)-1 {
			outStr += " "
		}
		outStr += out[i]
	}

	if outStr == "" {
		outStr = "less than 1 " + precision.String()
	}

	return outStr
}

func HumanizeTime(precision DurationFormatPrecision, in time.Time) string {

	now := time.Now()
	if now.After(in) {
		duration := now.Sub(in)
		return HumanizeDuration(precision, duration) + " ago"
	} else {
		duration := in.Sub(now)
		return "in " + HumanizeDuration(precision, duration)
	}
}

func SendEmbedWithFallback(s *discordgo.Session, channelID int64, embed *discordgo.MessageEmbed) (*discordgo.Message, error) {
	perms, err := s.State.UserChannelPermissions(s.State.User.ID, channelID)
	if err != nil {
		return nil, err
	}

	if perms&discordgo.PermissionEmbedLinks != 0 {
		return s.ChannelMessageSendEmbed(channelID, embed)
	}

	return s.ChannelMessageSend(channelID, EscapeSpecialMentions(FallbackEmbed(embed)))
}

func FallbackEmbed(embed *discordgo.MessageEmbed) string {
	body := ""

	if embed.Title != "" {
		body += embed.Title + "\n"
	}

	if embed.Description != "" {
		body += embed.Description + "\n"
	}
	if body != "" {
		body += "\n"
	}

	for _, v := range embed.Fields {
		body += fmt.Sprintf("**%s**\n%s\n\n", v.Name, v.Value)
	}
	return body + "**I have no 'embed links' permissions here, this is a fallback. it looks prettier if i have that perm :)**"
}

// CutStringShort stops a strinng at "l"-3 if it's longer than "l" and adds "..."
func CutStringShort(s string, l int) string {
	var mainBuf bytes.Buffer
	var latestBuf bytes.Buffer

	i := 0
	for _, r := range s {
		latestBuf.WriteRune(r)
		if i > 3 {
			lRune, _, _ := latestBuf.ReadRune()
			mainBuf.WriteRune(lRune)
		}

		if i >= l {
			return mainBuf.String() + "..."
		}
		i++
	}

	return mainBuf.String() + latestBuf.String()
}

type SmallModel struct {
	ID        uint `gorm:"primary_key"`
	CreatedAt time.Time
	UpdatedAt time.Time
}

func MustParseInt(s string) int64 {
	i, err := strconv.ParseInt(s, 10, 64)
	if err != nil {
		panic("Failed parsing int: " + err.Error())
	}

	return i
}

func AddRole(member *discordgo.Member, role int64, guildID int64) error {
	for _, v := range member.Roles {
		if v == role {
			// Already has the role
			return nil
		}
	}

	return BotSession.GuildMemberRoleAdd(guildID, member.User.ID, role)
}

func AddRoleDS(ms *dstate.MemberState, role int64) error {
	for _, v := range ms.Roles {
		if v == role {
			// Already has the role
			return nil
		}
	}

<<<<<<< HEAD
	return BotSession.GuildMemberRoleAdd(ms.Guild.ID(), ms.ID, role)
=======
	return BotSession.GuildMemberRoleAdd(ms.Guild.ID, ms.ID, role)
>>>>>>> 0de67e32
}

func RemoveRole(member *discordgo.Member, role int64, guildID int64) error {
	for _, r := range member.Roles {
		if r == role {
			return BotSession.GuildMemberRoleRemove(guildID, member.User.ID, r)
		}
	}

	// Never had the role in the first place if we got here
	return nil
}

func RemoveRoleDS(ms *dstate.MemberState, role int64) error {
	for _, r := range ms.Roles {
		if r == role {
<<<<<<< HEAD
			return BotSession.GuildMemberRoleRemove(ms.Guild.ID(), ms.ID, r)
=======
			return BotSession.GuildMemberRoleRemove(ms.Guild.ID, ms.ID, r)
>>>>>>> 0de67e32
		}
	}

	// Never had the role in the first place if we got here
	return nil
}

var StringPerms = map[int]string{
	discordgo.PermissionReadMessages:       "Read Messages",
	discordgo.PermissionSendMessages:       "Send Messages",
	discordgo.PermissionSendTTSMessages:    "Send TTS Messages",
	discordgo.PermissionManageMessages:     "Manage Messages",
	discordgo.PermissionEmbedLinks:         "Embed Links",
	discordgo.PermissionAttachFiles:        "Attach Files",
	discordgo.PermissionReadMessageHistory: "Read Message History",
	discordgo.PermissionMentionEveryone:    "Mention Everyone",
	discordgo.PermissionVoiceConnect:       "Voice Connect",
	discordgo.PermissionVoiceSpeak:         "Voice Speak",
	discordgo.PermissionVoiceMuteMembers:   "Voice Mute Members",
	discordgo.PermissionVoiceDeafenMembers: "Voice Deafen Members",
	discordgo.PermissionVoiceMoveMembers:   "Voice Move Members",
	discordgo.PermissionVoiceUseVAD:        "Voice Use VAD",

	discordgo.PermissionCreateInstantInvite: "Create Instant Invite",
	discordgo.PermissionKickMembers:         "Kick Members",
	discordgo.PermissionBanMembers:          "Ban Members",
	discordgo.PermissionManageRoles:         "Manage Roles",
	discordgo.PermissionManageChannels:      "Manage Channels",
	discordgo.PermissionManageServer:        "Manage Server",
}

func ErrWithCaller(err error) error {
	pc, _, _, ok := runtime.Caller(1)
	if !ok {
		panic("No caller")
	}

	f := runtime.FuncForPC(pc)
	return errors.WithMessage(err, filepath.Base(f.Name()))
}

const zeroWidthSpace = "​"

var (
	everyoneReplacer    = strings.NewReplacer("@everyone", "@"+zeroWidthSpace+"everyone")
	hereReplacer        = strings.NewReplacer("@here", "@"+zeroWidthSpace+"here")
	patternRoleMentions = regexp.MustCompile("<@&[0-9]*>")
)

// EscapeSpecialMentions Escapes an everyone mention, adding a zero width space between the '@' and rest
func EscapeSpecialMentions(in string) string {
	return EscapeSpecialMentionsConditional(in, false, false, nil)
}

// EscapeSpecialMentionsConditional Escapes an everyone mention, adding a zero width space between the '@' and rest
func EscapeSpecialMentionsConditional(s string, allowEveryone, allowHere bool, allowRoles []int64) string {
	if !allowEveryone {
		s = everyoneReplacer.Replace(s)
	}

	if !allowHere {
		s = hereReplacer.Replace(s)
	}

	s = patternRoleMentions.ReplaceAllStringFunc(s, func(x string) string {
		if len(x) < 4 {
			return x
		}

		id := x[3 : len(x)-1]
		parsed, _ := strconv.ParseInt(id, 10, 64)
		if ContainsInt64Slice(allowRoles, parsed) {
			// This role is allowed to be mentioned
			return x
		}

		// Not allowed
		return x[:2] + zeroWidthSpace + x[2:]
	})

	return s
}

func RetrySendMessage(channel int64, msg interface{}, maxTries int) error {
	var err error
	for currentTries := 0; currentTries < maxTries; currentTries++ {

		switch t := msg.(type) {
		case *discordgo.MessageEmbed:
			_, err = BotSession.ChannelMessageSendEmbed(channel, t)
		case string:
			_, err = BotSession.ChannelMessageSend(channel, t)
		default:
			panic("Unknown message passed to RetrySendMessage")
		}

		if err == nil {
			return nil
		}

		if e, ok := err.(*discordgo.RESTError); ok && e.Message != nil {
			// Discord returned an actual error for us
			return err
		}

		time.Sleep(time.Second * 5)
	}

	return err
}

func ContainsStringSlice(strs []string, search string) bool {
	for _, v := range strs {
		if v == search {
			return true
		}
	}

	return false
}

func ContainsStringSliceFold(strs []string, search string) bool {
	for _, v := range strs {
		if strings.EqualFold(v, search) {
			return true
		}
	}

	return false
}

func ContainsInt64Slice(slice []int64, search int64) bool {
	for _, v := range slice {
		if v == search {
			return true
		}
	}

	return false
}

// ValidateSQLSchema does some simple security checks on a sql schema file
// At the moment it only checks for drop table/index statements accidentally left in the schema file
func ValidateSQLSchema(input string) {
	scanner := bufio.NewScanner(strings.NewReader(input))
	lineCount := 0
	for scanner.Scan() {
		lineCount++
		trimmed := strings.TrimSpace(scanner.Text())
		if strings.HasPrefix(strings.ToLower(trimmed), "drop table") || strings.HasPrefix(strings.ToLower(trimmed), "drop index") {
			panic(fmt.Errorf("Schema file L%d: starts with drop table/index.\n%s", lineCount, trimmed))
		}
	}
	if err := scanner.Err(); err != nil {
		fmt.Println("reading standard input:", err)
	}
}

// DiscordError extracts the errorcode discord sent us
func DiscordError(err error) (code int, msg string) {
	err = errors.Cause(err)

	if rError, ok := err.(*discordgo.RESTError); ok && rError.Message != nil {
		return rError.Message.Code, rError.Message.Message
	}

	return 0, ""
}

// IsDiscordErr returns true if this was a discord error and one of the codes matches
func IsDiscordErr(err error, codes ...int) bool {
	code, _ := DiscordError(err)

	for _, v := range codes {
		if code == v {
			return true
		}
	}

	return false
}

type LoggedExecutedCommand struct {
	SmallModel

	UserID    string
	ChannelID string
	GuildID   string

	// Name of command that was triggered
	Command string
	// Raw command with arguments passed
	RawCommand string
	// If command returned any error this will be no-empty
	Error string

	TimeStamp    time.Time
	ResponseTime int64
}

func (l LoggedExecutedCommand) TableName() string {
	return "executed_commands"
}<|MERGE_RESOLUTION|>--- conflicted
+++ resolved
@@ -305,11 +305,7 @@
 		}
 	}
 
-<<<<<<< HEAD
-	return BotSession.GuildMemberRoleAdd(ms.Guild.ID(), ms.ID, role)
-=======
 	return BotSession.GuildMemberRoleAdd(ms.Guild.ID, ms.ID, role)
->>>>>>> 0de67e32
 }
 
 func RemoveRole(member *discordgo.Member, role int64, guildID int64) error {
@@ -326,11 +322,7 @@
 func RemoveRoleDS(ms *dstate.MemberState, role int64) error {
 	for _, r := range ms.Roles {
 		if r == role {
-<<<<<<< HEAD
-			return BotSession.GuildMemberRoleRemove(ms.Guild.ID(), ms.ID, r)
-=======
 			return BotSession.GuildMemberRoleRemove(ms.Guild.ID, ms.ID, r)
->>>>>>> 0de67e32
 		}
 	}
 
