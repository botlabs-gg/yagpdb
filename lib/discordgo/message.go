// Discordgo - Discord bindings for Go
// Available at https://github.com/bwmarrin/discordgo

// Copyright 2015-2016 Bruce Marriner <bruce@sqls.net>.  All rights reserved.
// Use of this source code is governed by a BSD-style
// license that can be found in the LICENSE file.

// This file contains code related to the Message struct

package discordgo

import (
	"encoding/json"
	"fmt"
	"io"
	"regexp"
	"strconv"
	"strings"
)

// MessageType is the type of Message
type MessageType int

// Block contains the valid known MessageType values
const (
	MessageTypeDefault                                 MessageType = 0
	MessageTypeRecipientAdd                            MessageType = 1
	MessageTypeRecipientRemove                         MessageType = 2
	MessageTypeCall                                    MessageType = 3
	MessageTypeChannelNameChange                       MessageType = 4
	MessageTypeChannelIconChange                       MessageType = 5
	MessageTypeChannelPinnedMessage                    MessageType = 6
	MessageTypeGuildMemberJoin                         MessageType = 7
	MessageTypeUserPremiumGuildSubscription            MessageType = 8
	MessageTypeUserPremiumGuildSubscriptionTier1       MessageType = 9
	MessageTypeUserPremiumGuildSubscriptionTier2       MessageType = 10
	MessageTypeUserPremiumGuildSubscriptionTier3       MessageType = 11
	MessageTypeChannelFollowAdd                        MessageType = 12
	MessageTypeGuildDiscoveryDisqualified              MessageType = 14
	MessageTypeGuildDiscoveryRequalified               MessageType = 15
	MessageTypeGuildDiscoveryGracePeriodInitialWarning MessageType = 16
	MessageTypeGuildDiscoveryGracePeriodFinalWarning   MessageType = 17
	MessageTypeThreadCreated                           MessageType = 18
	MessageTypeReply                                   MessageType = 19
	MessageTypeApplicationCommand                      MessageType = 20
	MessageTypeThreadStarterMessage                    MessageType = 21
	MessageTypeGuildInviteReminder                     MessageType = 22
)

// IsSystem returns wether the message type is a system message type, a message created by discord
func (m MessageType) IsSystem() bool {
	switch m {
	case MessageTypeRecipientAdd,
		MessageTypeRecipientRemove,
		MessageTypeCall,
		MessageTypeChannelNameChange,
		MessageTypeChannelIconChange,
		MessageTypeChannelPinnedMessage,
		MessageTypeGuildMemberJoin,
		MessageTypeUserPremiumGuildSubscription,
		MessageTypeUserPremiumGuildSubscriptionTier1,
		MessageTypeUserPremiumGuildSubscriptionTier2,
		MessageTypeUserPremiumGuildSubscriptionTier3,
		MessageTypeChannelFollowAdd,
		MessageTypeGuildDiscoveryDisqualified,
		MessageTypeGuildDiscoveryRequalified,
		MessageTypeGuildDiscoveryGracePeriodInitialWarning,
		MessageTypeGuildDiscoveryGracePeriodFinalWarning,
		MessageTypeThreadCreated,
		MessageTypeGuildInviteReminder:
		return true
	default:
		return false
	}
}

// A Message stores all data related to a specific Discord message.
type Message struct {
	// The ID of the message.
	ID int64 `json:"id,string"`

	// The ID of the channel in which the message was sent.
	ChannelID int64 `json:"channel_id,string"`

	// The ID of the guild in which the message was sent.
	GuildID int64 `json:"guild_id,string,omitempty"`

	// The content of the message.
	Content string `json:"content"`

	// The time at which the messsage was sent.
	// CAUTION: this field may be removed in a
	// future API version; it is safer to calculate
	// the creation time via the ID.
	Timestamp Timestamp `json:"timestamp"`

	// The time at which the last edit of the message
	// occurred, if it has been edited.
	EditedTimestamp Timestamp `json:"edited_timestamp"`

	// The roles mentioned in the message.
	MentionRoles IDSlice `json:"mention_roles,string"`

	// Whether the message is text-to-speech.
	TTS bool `json:"tts"`

	// Whether the message mentions everyone.
	MentionEveryone bool `json:"mention_everyone"`

	// The author of the message. This is not guaranteed to be a
	// valid user (webhook-sent messages do not possess a full author).
	Author *User `json:"author"`

	// A list of attachments present in the message.
	Attachments []*MessageAttachment `json:"attachments"`

	// A list of components attached to the message.
	Components []MessageComponent `json:"-"`

	// A list of embeds present in the message. Multiple
	// embeds can currently only be sent by webhooks.
	Embeds []*MessageEmbed `json:"embeds"`

	// A list of users mentioned in the message.
	Mentions []*User `json:"mentions"`

	// Whether the message is pinned or not.
	Pinned bool `json:"pinned"`

	// A list of reactions to the message.
	Reactions []*MessageReactions `json:"reactions"`

	// The type of the message.
	Type MessageType `json:"type"`

	WebhookID int64 `json:"webhook_id,string"`

	Member *Member `json:"member"`

	// MessageReference contains reference data sent with crossposted or reply messages.
	// This does not contain the reference *to* this message; this is for when *this* message references another.
	MessageReference *MessageReference `json:"message_reference"`

	// The message associated with the message_reference when message_reference type is DEFAULT
	// NOTE: This field is only returned for messages with a type of 19 (REPLY) or 21 (THREAD_STARTER_MESSAGE).
	// If the message is a reply but the referenced_message field is not present,
	// the backend did not attempt to fetch the message that was being replied to, so its state is unknown.
	// If the field exists but is null, the referenced message was deleted.
	ReferencedMessage *Message `json:"referenced_message"`

	// The messages associated with the message_reference when message_reference type is FORWARD
	MessageSnapshots []*MessageSnapshot `json:"message_snapshots"`

	// Is sent when the message is a response to an Interaction, without an existing message.
	// This means responses to message component interactions do not include this property,
	// instead including a MessageReference, as components exist on preexisting messages.
	Interaction *MessageInteraction `json:"interaction"`

	// The flags of the message, which describe extra features of a message.
	// This is a combination of bit masks; the presence of a certain permission can
	// be checked by performing a bitwise AND between this int and the flag.
	Flags MessageFlags `json:"flags"`

	// A mesage activity object, sent with Rich Presence-related chat embeds.
	Activity *MessageActivity `json:"activity"`

<<<<<<< HEAD
	// An array of StickerItem objects, is the message contains any.
	StickerItems []*StickerItem `json:"sticker_items"`
=======
	ApplicationID int64 `json:"application_id,string"`
>>>>>>> 877628c6
}

type MessageSnapshot struct {
	Message *Message `json:"message"`
}

func (m *Message) GetMessageContents() []string {
	contents := []string{m.Content}
	for _, s := range m.MessageSnapshots {
		if s.Message != nil && len(s.Message.Content) > 0 {
			contents = append(contents, s.Message.Content)
		}
	}
	return contents
}

func (m *Message) GetGuildID() int64 {
	return m.GuildID
}

func (m *Message) GetChannelID() int64 {
	return m.ChannelID
}

func (m *Message) Link() string {
	return fmt.Sprintf("https://discord.com/channels/%v/%v/%v", m.GuildID, m.ChannelID, m.ID)
}

// UnmarshalJSON is a helper function to unmarshal the Message.
func (m *Message) UnmarshalJSON(data []byte) error {
	type message Message
	var v struct {
		message
		RawComponents []unmarshalableMessageComponent `json:"components"`
	}
	err := json.Unmarshal(data, &v)
	if err != nil {
		return err
	}
	*m = Message(v.message)
	m.Components = make([]MessageComponent, len(v.RawComponents))
	for i, v := range v.RawComponents {
		m.Components[i] = v.MessageComponent
	}
	return err
}

// MessageFlags is the flags of "message" (see MessageFlags* consts)
// https://discord.com/developers/docs/resources/channel#message-object-message-flags
type MessageFlags int

// Valid MessageFlags values
const (
	// MessageFlagsCrossPosted This message has been published to subscribed channels (via Channel Following).
	MessageFlagsCrossPosted MessageFlags = 1 << 0
	// MessageFlagsIsCrossPosted this message originated from a message in another channel (via Channel Following).
	MessageFlagsIsCrossPosted MessageFlags = 1 << 1
	// MessageFlagsSuppressEmbeds do not include any embeds when serializing this message.
	MessageFlagsSuppressEmbeds MessageFlags = 1 << 2
	// MessageFlagsSourceMessageDeleted the source message for this crosspost has been deleted (via Channel Following).
	MessageFlagsSourceMessageDeleted MessageFlags = 1 << 3
	// MessageFlagsUrgent this message came from the urgent message system.
	MessageFlagsUrgent MessageFlags = 1 << 4
	// MessageFlagsHasThread this message has an associated thread, with the same id as the message.
	MessageFlagsHasThread MessageFlags = 1 << 5
	// MessageFlagsEphemeral this message is only visible to the user who invoked the Interaction.
	MessageFlagsEphemeral MessageFlags = 1 << 6
	// MessageFlagsLoading this message is an Interaction Response and the bot is "thinking".
	MessageFlagsLoading MessageFlags = 1 << 7
	// MessageFlagsFailedToMentionSomeRolesInThread this message failed to mention some roles and add their members to the thread.
	MessageFlagsFailedToMentionSomeRolesInThread MessageFlags = 1 << 8
	// MessageFlagsSuppressNotifications this message will not trigger push and desktop notifications
	MessageFlagsSuppressNotifications MessageFlags = 1 << 12
	// MessageFlagsIsVoiceMessage this message is a voice message.
	MessageFlagsIsVoiceMessage MessageFlags = 1 << 13
)

// File stores info about files you e.g. send in messages.
type File struct {
	Name        string
	ContentType string
	Reader      io.Reader
}

// MessageSend stores all parameters you can send with ChannelMessageSendComplex.
type MessageSend struct {
	Content         string             `json:"content,omitempty"`
	Embeds          []*MessageEmbed    `json:"embeds,omitempty"`
	TTS             bool               `json:"tts"`
	Components      []MessageComponent `json:"components"`
	Files           []*File            `json:"-"`
	AllowedMentions AllowedMentions    `json:"allowed_mentions,omitempty"`
	Reference       *MessageReference  `json:"message_reference,omitempty"`
	Flags           MessageFlags       `json:"flags,omitempty"`
	StickerIDs	[]int64            `json:"sticker_ids"`

	// TODO: Remove this when compatibility is not required.
	File *File `json:"-"`

	// TODO: Remove this when compatibility is not required.
	Embed *MessageEmbed `json:"-"`
}

// MessageEdit is used to chain parameters via ChannelMessageEditComplex, which
// is also where you should get the instance from.
type MessageEdit struct {
	Content         *string            `json:"content,omitempty"`
	Components      []MessageComponent `json:"components"`
	Embeds          []*MessageEmbed    `json:"embeds,omitempty"`
	AllowedMentions AllowedMentions    `json:"allowed_mentions,omitempty"`
	Flags           MessageFlags       `json:"flags,omitempty"`

	ID      int64
	Channel int64
}

// NewMessageEdit returns a MessageEdit struct, initialized
// with the Channel and ID.
func NewMessageEdit(channelID int64, messageID int64) *MessageEdit {
	return &MessageEdit{
		Channel: channelID,
		ID:      messageID,
	}
}

// SetContent is the same as setting the variable Content,
// except it doesn't take a pointer.
func (m *MessageEdit) SetContent(str string) *MessageEdit {
	m.Content = &str
	return m
}

// SetEmbeds is a convenience function for setting the embeds,
// so you can chain commands.
func (m *MessageEdit) SetEmbeds(embeds []*MessageEmbed) *MessageEdit {
	m.Embeds = embeds
	return m
}

// A MessageAttachment stores data for message attachments.
type MessageAttachment struct {
	ID       string `json:"id"`
	URL      string `json:"url"`
	ProxyURL string `json:"proxy_url"`
	Filename string `json:"filename"`
	Width    int    `json:"width"`
	Height   int    `json:"height"`
	Size     int    `json:"size"`
}

// MessageEmbedFooter is a part of a MessageEmbed struct.
type MessageEmbedFooter struct {
	Text         string `json:"text,omitempty"`
	IconURL      string `json:"icon_url,omitempty"`
	ProxyIconURL string `json:"proxy_icon_url,omitempty"`
}

// MessageEmbedImage is a part of a MessageEmbed struct.
type MessageEmbedImage struct {
	URL      string `json:"url,omitempty"`
	ProxyURL string `json:"proxy_url,omitempty"`
	Width    int    `json:"width,omitempty"`
	Height   int    `json:"height,omitempty"`
}

// MessageEmbedThumbnail is a part of a MessageEmbed struct.
type MessageEmbedThumbnail struct {
	URL      string `json:"url,omitempty"`
	ProxyURL string `json:"proxy_url,omitempty"`
	Width    int    `json:"width,omitempty"`
	Height   int    `json:"height,omitempty"`
}

// MessageEmbedVideo is a part of a MessageEmbed struct.
type MessageEmbedVideo struct {
	URL      string `json:"url,omitempty"`
	ProxyURL string `json:"proxy_url,omitempty"`
	Width    int    `json:"width,omitempty"`
	Height   int    `json:"height,omitempty"`
}

// MessageEmbedProvider is a part of a MessageEmbed struct.
type MessageEmbedProvider struct {
	URL  string `json:"url,omitempty"`
	Name string `json:"name,omitempty"`
}

// MessageEmbedAuthor is a part of a MessageEmbed struct.
type MessageEmbedAuthor struct {
	URL          string `json:"url,omitempty"`
	Name         string `json:"name,omitempty"`
	IconURL      string `json:"icon_url,omitempty"`
	ProxyIconURL string `json:"proxy_icon_url,omitempty"`
}

// MessageEmbedField is a part of a MessageEmbed struct.
type MessageEmbedField struct {
	Name   string `json:"name,omitempty"`
	Value  string `json:"value,omitempty"`
	Inline bool   `json:"inline,omitempty"`
}

// An MessageEmbed stores data for message embeds.
type MessageEmbed struct {
	URL         string                 `json:"url,omitempty"`
	Type        string                 `json:"type,omitempty"`
	Title       string                 `json:"title,omitempty"`
	Description string                 `json:"description,omitempty"`
	Timestamp   string                 `json:"timestamp,omitempty"`
	Color       int                    `json:"color,omitempty"`
	Footer      *MessageEmbedFooter    `json:"footer,omitempty"`
	Image       *MessageEmbedImage     `json:"image,omitempty"`
	Thumbnail   *MessageEmbedThumbnail `json:"thumbnail,omitempty"`
	Video       *MessageEmbedVideo     `json:"video,omitempty"`
	Provider    *MessageEmbedProvider  `json:"provider,omitempty"`
	Author      *MessageEmbedAuthor    `json:"author,omitempty"`
	Fields      []*MessageEmbedField   `json:"fields,omitempty"`

	//flag that tells the marshaller to marshal struct as nil
	marshalnil bool `json:"-"`
}

func (e *MessageEmbed) MarshalNil(flag bool) *MessageEmbed {
	e.marshalnil = flag
	return e

}

func (e *MessageEmbed) GetMarshalNil() bool {
	return e.marshalnil
}

func (e *MessageEmbed) MarshalJSON() ([]byte, error) {
	if e.marshalnil {
		return json.Marshal(nil)
	}
	type EmbedAlias MessageEmbed
	return json.Marshal(&struct{ *EmbedAlias }{EmbedAlias: (*EmbedAlias)(e)})
}

// MessageReactions holds a reactions object for a message.
type MessageReactions struct {
	Count        int                          `json:"count"`
	CountDetails MessageReactionsCountDetails `json:"count_details"`
	Me           bool                         `json:"me"`
	MeBurst      bool                         `json:"me_burst"`
	Emoji        *Emoji                       `json:"emoji"`
	BurstColors  []string                     `json:"burst_colors"`
}

// MessageReactionsCountDetails holds normal and super reaction counts for the
// associated emoji.
type MessageReactionsCountDetails struct {
	Burst  int `json:"burst"`
	Normal int `json:"normal"`
}

// ContentWithMentionsReplaced will replace all @<id> mentions with the
// username of the mention.
func (m *Message) ContentWithMentionsReplaced() (content string) {
	content = m.Content

	for _, user := range m.Mentions {
		content = strings.NewReplacer(
			"<@"+StrID(user.ID)+">", "@"+user.Username,
			"<@!"+StrID(user.ID)+">", "@"+user.Username,
		).Replace(content)
	}
	return
}

var patternChannels = regexp.MustCompile("<#[^>]*>")

// ContentWithMoreMentionsReplaced will replace all @<id> mentions with the
// username of the mention, but also role IDs and more.
func (m *Message) ContentWithMoreMentionsReplaced(s *Session) (content string, err error) {
	content = m.Content

	if !s.StateEnabled {
		content = m.ContentWithMentionsReplaced()
		return
	}

	channel, err := s.State.Channel(m.ChannelID)
	if err != nil {
		content = m.ContentWithMentionsReplaced()
		return
	}

	for _, user := range m.Mentions {
		nick := user.Username

		member, err := s.State.Member(channel.GuildID, user.ID)
		if err == nil && member.Nick != "" {
			nick = member.Nick
		}

		content = strings.NewReplacer(
			"<@"+StrID(user.ID)+">", "@"+user.Username,
			"<@!"+StrID(user.ID)+">", "@"+nick,
		).Replace(content)
	}
	for _, roleID := range m.MentionRoles {
		role, err := s.State.Role(channel.GuildID, roleID)
		if err != nil || !role.Mentionable {
			continue
		}

		content = strings.Replace(content, "<@&"+StrID(role.ID)+">", "@"+role.Name, -1)
	}

	content = patternChannels.ReplaceAllStringFunc(content, func(mention string) string {
		id, err := strconv.ParseInt(mention[2:len(mention)-1], 10, 64)
		if err != nil {
			return mention
		}

		channel, err := s.State.Channel(id)
		if err != nil || channel.Type == ChannelTypeGuildVoice {
			return mention
		}

		return "#" + channel.Name
	})
	return
}

type AllowedMentionType string

const (
	AllowedMentionTypeRoles    AllowedMentionType = "roles"
	AllowedMentionTypeUsers    AllowedMentionType = "users"
	AllowedMentionTypeEveryone AllowedMentionType = "everyone"
)

type AllowedMentions struct {
	// Allowed mention types to parse from message content
	Parse []AllowedMentionType `json:"parse"`

	// Slice of role ids to mention
	Roles IDSlice `json:"roles"`

	// Slice of users to mention
	Users IDSlice `json:"users"`

	RepliedUser bool `json:"replied_user"`
}

type MessageReferenceType int

const (
	MessageReferenceTypeDefault MessageReferenceType = iota
	MessageReferenceTypeForward
)

// MessageReference contains reference data sent with crossposted messages
type MessageReference struct {
	Type      MessageReferenceType `json:"type"`
	MessageID int64                `json:"message_id,string"`
	ChannelID int64                `json:"channel_id,string"`
	GuildID   int64                `json:"guild_id,string,omitempty"`
}

// Reference returns MessageReference of given message
func (m *Message) Reference() *MessageReference {
	if m.MessageReference == nil {
		return nil
	}

	return &MessageReference{
		Type:      m.MessageReference.Type,
		GuildID:   m.MessageReference.GuildID,
		ChannelID: m.MessageReference.ChannelID,
		MessageID: m.MessageReference.MessageID,
	}
}

// MessageInteraction contains information about the application command interaction which generated the message.
type MessageInteraction struct {
	ID   int64           `json:"id,string"`
	Type InteractionType `json:"type"`
	Name string          `json:"name"`
	User *User           `json:"user"`

	// Member is only present when the interaction is from a guild.
	Member *Member `json:"member"`
}<|MERGE_RESOLUTION|>--- conflicted
+++ resolved
@@ -164,12 +164,9 @@
 	// A mesage activity object, sent with Rich Presence-related chat embeds.
 	Activity *MessageActivity `json:"activity"`
 
-<<<<<<< HEAD
 	// An array of StickerItem objects, is the message contains any.
 	StickerItems []*StickerItem `json:"sticker_items"`
-=======
 	ApplicationID int64 `json:"application_id,string"`
->>>>>>> 877628c6
 }
 
 type MessageSnapshot struct {
