--- conflicted
+++ resolved
@@ -169,12 +169,9 @@
 	StickerItems  []*StickerItem `json:"sticker_items"`
 	ApplicationID int64          `json:"application_id,string"`
 
-<<<<<<< HEAD
 	// Poll object
 	Poll *Poll `json:"poll"`
-
-=======
->>>>>>> 5896756d
+  
 	// Data of the role subscription purchase or renewal that prompted this role subscription message.
 	RoleSubscriptionData *RoleSubscriptionData `json:"role_subscription_data,omitempty"`
 }
@@ -307,10 +304,7 @@
 	Reference       *MessageReference   `json:"message_reference,omitempty"`
 	Flags           MessageFlags        `json:"flags,omitempty"`
 	StickerIDs      []int64             `json:"sticker_ids"`
-<<<<<<< HEAD
 	Poll            *Poll               `json:"poll,omitempty"`
-=======
->>>>>>> 5896756d
 
 	// TODO: Remove this when compatibility is not required.
 	File *File `json:"-"`
