--- conflicted
+++ resolved
@@ -118,13 +118,8 @@
         <div class="row">
             <div class="col-lg-8 col-lg-offset-2">
                 <h2>About YAGPDB</h2>
-<<<<<<< HEAD
                 <p>YAGPDB is a project of mine that i've worked on for quite some time now. What does it do? Well it does a bunch of stuff right now, the best way to figure out what it does is to try it out by adding it onto a testing server and see what it provides for yourself.</p>
                 <p><b>Who am I?</b> I go by the name jonas747 online and (unsuprisingly) my real name is also Jonas, although not 747, I'm not a plane. YAGPDB is a project that I have been developing in my spare time for roughly a year now, it started out because Mee6 (which I was currently using for my server) was lacking a lot of stuff that I wanted, so I decided to make my own bot, and here I am.</p>
-=======
-                <p>YAGPDB is a multi-purpose discord bot i've worked on for quite some time now. What does it do? Well it does a bunch of stuff right now, the best way to figure out what it does is to try it out by adding it onto a testing server and see what it provides for yourself.</p>
-                <p><b>Who am i?</b> I go by the name jonas747 online and (unsuprisingly) my real name is also jonas, although not 747, I'm not a plane. YAGPDB is a project that i have been developing in my spare time for roughly a year now, it started out because mee6 (which i was currently using for my server) where lacking a lot of stuff that i wanted, so i decided to make my own bot, and here i am.</p>
->>>>>>> a7cf110f
             </div>
         </div>
         <div class=row>
