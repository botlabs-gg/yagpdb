--- conflicted
+++ resolved
@@ -125,25 +125,16 @@
 		}
 
 		var memberStatus string
-<<<<<<< HEAD
+		state := [6]string{"Playing", "Streaming", "Listening", "Watching", "Custom", "Competing"}
 		if member.Presence == nil || member.Presence.Game == nil {
-=======
-		state := [6]string{"Playing", "Streaming", "Listening", "Watching", "Custom", "Competing"}
-		if !member.PresenceSet || member.PresenceGame == nil {
->>>>>>> 03552865
 			memberStatus = "Has no active status, is invisible/offline or is not in the bot's cache."
 		} else {
 			if member.Presence.Game.Type == 4 {
 				memberStatus = fmt.Sprintf("%s: %s", member.Presence.Game.Name, member.Presence.Game.State)
 			} else {
 				presenceName := "Unknown"
-<<<<<<< HEAD
-				if member.Presence.Game.Type > 0 && len(state) > int(member.Presence.Game.Type) {
+				if member.Presence.Game.Type >= 0 && len(state) > int(member.Presence.Game.Type) {
 					presenceName = state[member.Presence.Game.Type]
-=======
-				if member.PresenceGame.Type >= 0 && len(state) > int(member.PresenceGame.Type) {
-					presenceName = state[member.PresenceGame.Type]
->>>>>>> 03552865
 				}
 
 				memberStatus = fmt.Sprintf("%s: %s", presenceName, member.Presence.Game.Name)
