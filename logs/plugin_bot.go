package logs

import (
	"context"
	"database/sql"
	"fmt"
	"time"

	"github.com/jonas747/dcmd"
	"github.com/jonas747/discordgo"
	"github.com/jonas747/dstate"
	"github.com/jonas747/yagpdb/bot"
	"github.com/jonas747/yagpdb/bot/eventsystem"
	"github.com/jonas747/yagpdb/commands"
	"github.com/jonas747/yagpdb/common"
	"github.com/jonas747/yagpdb/logs/models"
	"github.com/volatiletech/null"
	"github.com/volatiletech/sqlboiler/boil"
)

var (
	nicknameQueryStatement *sql.Stmt
	usernameQueryStatement *sql.Stmt
)

var _ bot.BotInitHandler = (*Plugin)(nil)
var _ commands.CommandProvider = (*Plugin)(nil)

func (p *Plugin) AddCommands() {
	commands.AddRootCommands(cmdLogs, cmdWhois, cmdNicknames, cmdUsernames)
}

func (p *Plugin) BotInit() {
	eventsystem.AddHandlerAsyncLast(bot.ConcurrentEventHandler(HandleQueueEvt), eventsystem.EventGuildMemberUpdate, eventsystem.EventGuildMemberAdd, eventsystem.EventMemberFetched)
	eventsystem.AddHandlerAsyncLast(bot.ConcurrentEventHandler(HandleGC), eventsystem.EventGuildCreate)
	eventsystem.AddHandlerAsyncLast(bot.ConcurrentEventHandler(HandleMsgDelete), eventsystem.EventMessageDelete, eventsystem.EventMessageDeleteBulk)

	eventsystem.AddHandlerFirst(HandlePresenceUpdate, eventsystem.EventPresenceUpdate)

	var err error
	nicknameQueryStatement, err = common.PQ.Prepare("select nickname from nickname_listings where user_id=$1 AND guild_id=$2 order by id desc limit 1;")
	if err != nil {
		panic("Failed preparing nick statement: " + err.Error())
	}

	usernameQueryStatement, err = common.PQ.Prepare("select username from username_listings where user_id=$1 order by id desc limit 1;")
	if err != nil {
		panic("Failed preparing username statement: " + err.Error())
	}

	go EvtProcesser()
	go EvtProcesserGCs()
}

var cmdLogs = &commands.YAGCommand{
	Cooldown:        5,
	CmdCategory:     commands.CategoryTool,
	Name:            "Logs",
	Aliases:         []string{"log"},
	Description:     "Creates a log of the last messages in the current channel.",
	LongDescription: "This includes deleted messages within an hour (or 12 hours for premium servers)",
	Arguments: []*dcmd.ArgDef{
		&dcmd.ArgDef{Name: "Count", Default: 100, Type: &dcmd.IntArg{Min: 2, Max: 250}},
	},
	RunFunc: func(cmd *dcmd.Data) (interface{}, error) {
		num := cmd.Args[0].Int()

		l, err := CreateChannelLog(cmd.Context(), nil, cmd.GS.ID, cmd.CS.ID, cmd.Msg.Author.Username, cmd.Msg.Author.ID, num)
		if err != nil {
			if err == ErrChannelBlacklisted {
				return "This channel is blacklisted from creating message logs, this can be changed in the control panel.", nil
			}

			return "", err
		}

		return CreateLink(cmd.GS.ID, l.ID), err
	},
}

var cmdWhois = &commands.YAGCommand{
	CmdCategory: commands.CategoryTool,
	Name:        "Whois",
	Description: "Shows information about a user",
	Aliases:     []string{"whoami"},
	RunInDM:     false,
	Arguments: []*dcmd.ArgDef{
		{Name: "User", Type: &commands.MemberArg{}},
	},
	RunFunc: func(parsed *dcmd.Data) (interface{}, error) {
		config, err := GetConfig(parsed.Context(), parsed.GS.ID)
		if err != nil {
			return nil, err
		}

		member := commands.ContextMS(parsed.Context())
		if parsed.Args[0].Value != nil {
			member = parsed.Args[0].Value.(*dstate.MemberState)
		}

		nick := ""
		if member.Nick != "" {
			nick = " (" + member.Nick + ")"
		}

		joinedAtStr := ""
		joinedAtDurStr := ""
		if !member.MemberSet {
			joinedAtStr = "Couldn't find out"
			joinedAtDurStr = "Couldn't find out"
		} else {
			joinedAtStr = member.JoinedAt.UTC().Format(time.RFC822)
			dur := time.Since(member.JoinedAt)
			joinedAtDurStr = common.HumanizeDuration(common.DurationPrecisionHours, dur)
		}

		if joinedAtDurStr == "" {
			joinedAtDurStr = "Lesss than an hour ago"
		}

		t := bot.SnowflakeToTime(member.ID)
		createdDurStr := common.HumanizeDuration(common.DurationPrecisionHours, time.Since(t))
		if createdDurStr == "" {
			createdDurStr = "Less than an hour ago"
		}
		embed := &discordgo.MessageEmbed{
			Title: fmt.Sprintf("%s#%04d%s", member.Username, member.Discriminator, nick),
			Fields: []*discordgo.MessageEmbedField{
				&discordgo.MessageEmbedField{
					Name:   "ID",
					Value:  discordgo.StrID(member.ID),
					Inline: true,
				},
				&discordgo.MessageEmbedField{
					Name:   "Avatar",
					Value:  "[Link](" + discordgo.EndpointUserAvatar(member.ID, member.StrAvatar()) + ")",
					Inline: true,
				},
				&discordgo.MessageEmbedField{
					Name:   "Account created",
					Value:  t.UTC().Format(time.RFC822),
					Inline: true,
				},
				&discordgo.MessageEmbedField{
					Name:   "Account Age",
					Value:  createdDurStr,
					Inline: true,
				},
				&discordgo.MessageEmbedField{
					Name:   "Joined server at",
					Value:  joinedAtStr,
					Inline: true,
				}, &discordgo.MessageEmbedField{
					Name:   "Join server Age",
					Value:  joinedAtDurStr,
					Inline: true,
				},
			},
			Thumbnail: &discordgo.MessageEmbedThumbnail{
				URL: discordgo.EndpointUserAvatar(member.ID, member.StrAvatar()),
			},
		}

		if config.UsernameLoggingEnabled.Bool {
			usernames, err := GetUsernames(parsed.Context(), member.ID, 5)
			if err != nil {
				return err, err
			}

			usernamesStr := "```\n"
			for _, v := range usernames {
				usernamesStr += fmt.Sprintf("%20s: %s\n", v.CreatedAt.Time.UTC().Format(time.RFC822), v.Username.String)
			}
			usernamesStr += "```"

			embed.Fields = append(embed.Fields, &discordgo.MessageEmbedField{
				Name:  "5 last usernames",
				Value: usernamesStr,
			})
		} else {
			embed.Fields = append(embed.Fields, &discordgo.MessageEmbedField{
				Name:  "Usernames",
				Value: "Username tracking disabled",
			})
		}

		if config.NicknameLoggingEnabled.Bool {

			nicknames, err := GetNicknames(parsed.Context(), member.ID, parsed.GS.ID, 5)
			if err != nil {
				return err, err
			}

			nicknameStr := "```\n"
			if len(nicknames) < 1 {
				nicknameStr += "No nicknames tracked"
			} else {
				for _, v := range nicknames {
					nicknameStr += fmt.Sprintf("%20s: %s\n", v.CreatedAt.Time.UTC().Format(time.RFC822), v.Nickname.String)
				}
			}
			nicknameStr += "```"

			embed.Fields = append(embed.Fields, &discordgo.MessageEmbedField{
				Name:  "5 last nicknames",
				Value: nicknameStr,
			})
		} else {
			embed.Fields = append(embed.Fields, &discordgo.MessageEmbedField{
				Name:  "Nicknames",
				Value: "Nickname tracking disabled",
			})
		}

		return embed, nil
	},
}

var cmdUsernames = &commands.YAGCommand{
	CmdCategory:     commands.CategoryTool,
	Name:            "Usernames",
	Description:     "Shows past usernames of a user.",
	LongDescription: "Only shows up to the last 25 usernames.",
	Aliases:         []string{"unames", "un"},
	RunInDM:         true,
	Arguments: []*dcmd.ArgDef{
		{Name: "User", Type: dcmd.User},
	},
	RunFunc: func(parsed *dcmd.Data) (interface{}, error) {
		if parsed.GS != nil {
			config, err := GetConfig(parsed.Context(), parsed.GS.ID)
			if err != nil {
				return nil, err
			}

			if !config.UsernameLoggingEnabled.Bool {
				return "Username logging is disabled on this server", nil
			}
		}

		target := parsed.Msg.Author
		if parsed.Args[0].Value != nil {
			target = parsed.Args[0].Value.(*discordgo.User)
		}

		usernames, err := GetUsernames(parsed.Context(), target.ID, 25)
		if err != nil {
			return nil, err
		}

		out := fmt.Sprintf("Past username of **%s#%s** ```\n", target.Username, target.Discriminator)
		for _, v := range usernames {
			out += fmt.Sprintf("%20s: %s\n", v.CreatedAt.Time.UTC().Format(time.RFC822), v.Username.String)
		}
		out += "```"
		if len(usernames) == 25 {
			out += "\nOnly showing last 25 usernames"
		}
		return out, nil
	},
}

var cmdNicknames = &commands.YAGCommand{
	CmdCategory:     commands.CategoryTool,
	Name:            "Nicknames",
	Description:     "Shows past nicknames of a user.",
	LongDescription: "Only shows up to the last 25 nicknames.",

	Aliases: []string{"nn"},
	RunInDM: false,
	Arguments: []*dcmd.ArgDef{
		{Name: "User", Type: dcmd.User},
	},
	RunFunc: func(parsed *dcmd.Data) (interface{}, error) {
		config, err := GetConfig(parsed.Context(), parsed.GS.ID)
		if err != nil {
			return nil, err
		}

		target := parsed.Msg.Author
		if parsed.Args[0].Value != nil {
			target = parsed.Args[0].Value.(*discordgo.User)
		}

		if !config.NicknameLoggingEnabled.Bool {
			return "Nickname logging is disabled on this server", nil
		}

		nicknames, err := GetNicknames(parsed.Context(), target.ID, parsed.GS.ID, 25)
		if err != nil {
			return nil, err
		}

		out := fmt.Sprintf("Past nicknames of **%s#%s** ```\n", target.Username, target.Discriminator)
		for _, v := range nicknames {
			out += fmt.Sprintf("%20s: %s\n", v.CreatedAt.Time.UTC().Format(time.RFC822), v.Nickname.String)
		}
		out += "```"
		if len(nicknames) == 25 {
			out += "\nOnly showing last 25 nicknames"
		}
		return out, nil
	},
}

// Mark all log messages with this id as deleted
func HandleMsgDelete(evt *eventsystem.EventData) {
	if evt.Type == eventsystem.EventMessageDelete {
		err := markLoggedMessageAsDeleted(evt.Context(), evt.MessageDelete().ID)
		if err != nil {
			logger.WithError(err).Error("Failed marking message as deleted")
		}
		return
	}

	for _, m := range evt.MessageDeleteBulk().Messages {
		err := markLoggedMessageAsDeleted(evt.Context(), m)
		if err != nil {
			logger.WithError(err).Error("Failed marking message as deleted")
		}
	}
}

func markLoggedMessageAsDeleted(ctx context.Context, mID int64) error {
	_, err := models.Messages(models.MessageWhere.MessageID.EQ(null.StringFrom(discordgo.StrID(mID)))).UpdateAllG(ctx,
		models.M{"deleted": true})
	return err
}

func HandlePresenceUpdate(evt *eventsystem.EventData) {
	pu := evt.PresenceUpdate()
	gs := bot.State.Guild(true, pu.GuildID)
	if gs == nil {
		go func() { evtChan <- pu }()
		return
	}

	gs.RLock()
	defer gs.RUnlock()

	ms := gs.Member(false, pu.User.ID)
	if ms == nil || !ms.PresenceSet || !ms.MemberSet {
		go func() { evtChan <- pu }()
		return
	}

	if pu.User.Username != "" {
		if pu.User.Username != ms.Username {
			go func() { evtChan <- pu }()
			return
		}
	}

	if pu.Nick != ms.Nick {
		go func() { evtChan <- pu }()
		return
	}
}

// While presence update is sent when user changes username.... MAKES NO SENSE IMO BUT WHATEVER
// Also check nickname incase the user came online
func HandleQueueEvt(evt *eventsystem.EventData) {
	evtChan <- evt.EvtInterface
}

func HandleGC(evt *eventsystem.EventData) {
	gc := evt.GuildCreate()
	evtChanGC <- &LightGC{
		GuildID: gc.ID,
		Members: gc.Members,
	}
}

// type UsernameListing struct {
// 	gorm.Model
// 	UserID   int64 `gorm:"index"`
// 	Username string
// }

// type NicknameListing struct {
// 	gorm.Model
// 	UserID   int64 `gorm:"index"`
// 	GuildID  string
// 	Nickname string
// }

func CheckUsername(exec boil.ContextExecutor, ctx context.Context, usernameStmt *sql.Stmt, user *discordgo.User) {
	var lastUsername string
	row := usernameStmt.QueryRow(user.ID)
	err := row.Scan(&lastUsername)

	if err == nil && lastUsername == user.Username {
		// Not changed
		return
	}

	logger.Debug("User changed username, old:", lastUsername, " | new:", user.Username)

	listing := &models.UsernameListing{
		UserID:   null.Int64From(user.ID),
		Username: null.StringFrom(user.Username),
	}

	err = listing.Insert(ctx, exec, boil.Infer())
	if err != nil {
		logger.WithError(err).WithField("user", user.ID).Error("failed setting last username")
	}
}

func CheckNickname(exec boil.ContextExecutor, ctx context.Context, nicknameStmt *sql.Stmt, userID, guildID int64, nickname string) {
	var lastNickname string
	row := nicknameStmt.QueryRow(userID, guildID)
	err := row.Scan(&lastNickname)
	if err == sql.ErrNoRows && nickname == "" {
		// don't need to be putting this in the database as the first record for the user
		return
	}

	if err == nil && lastNickname == nickname {
		// Not changed
		return
	}

	logger.Debug("User changed nickname, old:", lastNickname, " | new:", nickname)

	listing := &models.NicknameListing{
		UserID:   null.Int64From(userID),
		GuildID:  null.StringFrom(discordgo.StrID(guildID)),
		Nickname: null.StringFrom(nickname),
	}

	err = listing.Insert(ctx, exec, boil.Infer())
	if err != nil {
		logger.WithError(err).WithField("guild", guildID).WithField("user", userID).Error("failed setting last nickname")
	}
}

// func CheckNicknameBulk(gDB *gorm.DB, guildID int64, members []*discordgo.Member) {

// 	ids := make([]int64, 0, len(members))
// 	for _, v := range members {
// 		ids = append(ids, v.User.ID)
// 	}

// 	rows, err := gDB.CommonDB().Query(
// 		"select distinct on(user_id) nickname,user_id from nickname_listings where user_id = ANY ($1) AND guild_id=$2 order by user_id,id desc;", pq.Int64Array(ids), guildID)
// 	if err != nil {
// 		logger.WithError(err).Error("Failed querying current nicknames")
// 	}

// 	// Value is wether the nickname was identical
// 	queriedUsers := make(map[int64]bool)

// 	for rows.Next() {
// 		var nickname string
// 		var userID int64
// 		err = rows.Scan(&nickname, &userID)
// 		if err != nil {
// 			logger.WithError(err).Error("Error while scanning")
// 			continue
// 		}

// 		for _, member := range members {
// 			if member.User.ID == userID {
// 				if member.Nick == nickname {
// 					// Already have the last username tracked
// 					queriedUsers[userID] = true
// 				} else {
// 					queriedUsers[userID] = false
// 					logger.Debug("CHANGED Nick: ", nickname, " : ", member.Nick)
// 				}

// 				break
// 			}
// 		}
// 	}
// 	rows.Close()

// 	for _, member := range members {
// 		unchanged, queried := queriedUsers[member.User.ID]
// 		if queried && unchanged {
// 			continue
// 		}

// 		if !queried && member.Nick == "" {
// 			// don't need to be putting this in the database as the first record for the user
// 			continue
// 		}

// 		logger.Debug("User changed nickname, new: ", member.Nick)

// 		listing := NicknameListing{
// 			UserID:   member.User.ID,
// 			GuildID:  discordgo.StrID(guildID),
// 			Nickname: member.Nick,
// 		}

// 		err = gDB.Create(&listing).Error
// 		if err != nil {
// 			logger.WithError(err).Error("Failed setting nickname")
// 		}
// 	}

// }
// func CheckUsernameBulk(gDB *gorm.DB, users []*discordgo.User) {

// 	ids := make([]int64, 0, len(users))
// 	for _, v := range users {
// 		ids = append(ids, v.ID)
// 	}

// 	rows, err := gDB.CommonDB().Query(
// 		"select distinct on(user_id) username,user_id from username_listings where user_id = ANY ($1) order by user_id,id desc;", pq.Int64Array(ids))
// 	if err != nil {
// 		logger.WithError(err).Error("Failed querying current usernames")
// 	}

// 	unchangedUsers := make(map[int64]bool)

// 	for rows.Next() {
// 		var username string
// 		var userID int64
// 		err = rows.Scan(&username, &userID)
// 		if err != nil {
// 			logger.WithError(err).Error("Error while scanning")
// 			continue
// 		}

// 		// var foundUser *discordgo.User
// 		for _, user := range users {
// 			if user.ID == userID {
// 				if user.Username == username {
// 					// Already have the last username tracked
// 					unchangedUsers[userID] = true
// 				}

// 				break
// 			}
// 		}
// 	}
// 	rows.Close()

// 	for _, user := range users {
// 		if unchanged, ok := unchangedUsers[user.ID]; ok && unchanged {
// 			continue
// 		}

// 		logger.Debug("User changed username, new: ", user.Username)

// 		listing := UsernameListing{
// 			UserID:   user.ID,
// 			Username: user.Username,
// 		}

// 		err = gDB.Create(&listing).Error
// 		if err != nil {
// 			logger.WithError(err).Error("Failed setting username")
// 		}
// 	}
// }

var (
	evtChan   = make(chan interface{})
	evtChanGC = make(chan *LightGC)
)

// Queue up all the events and process them one by one, because of limited connections
func EvtProcesser() {
	for {
		e := <-evtChan

		guildIDProvider, ok := e.(discordgo.GuildEvent)
		if !ok {
			logger.Error("Not a guildID provider: ", e)
			return
		}

		gID := guildIDProvider.GetGuildID()

		conf, err := GetConfigCached(gID)
		if err != nil {
<<<<<<< HEAD
			logger.WithError(err).Error("Failed fetching config")
=======
			logger.WithError(err).WithField("guild", gID).Error("Failed fetching config")
>>>>>>> 9bdc26d7
			continue
		}

		switch t := e.(type) {
		case *discordgo.PresenceUpdate:

			if conf.NicknameLoggingEnabled.Bool {
				CheckNickname(common.PQ, context.Background(), nicknameQueryStatement, t.User.ID, t.GuildID, t.Presence.Nick)
			}

			if conf.UsernameLoggingEnabled.Bool {
				if t.User.Username != "" {
					CheckUsername(common.PQ, context.Background(), usernameQueryStatement, t.User)
				}
			}
		case *discordgo.GuildMemberUpdate:

			if conf.NicknameLoggingEnabled.Bool {
				CheckNickname(common.PQ, context.Background(), nicknameQueryStatement, t.User.ID, t.GuildID, t.Nick)
			}
		case *discordgo.GuildMemberAdd:

			if conf.UsernameLoggingEnabled.Bool {
				CheckUsername(common.PQ, context.Background(), usernameQueryStatement, t.User)
			}
		case *discordgo.Member:

			if conf.NicknameLoggingEnabled.Bool {
				CheckNickname(common.PQ, context.Background(), nicknameQueryStatement, t.User.ID, t.GuildID, t.Nick)
			}

			if conf.UsernameLoggingEnabled.Bool {
				CheckUsername(common.PQ, context.Background(), usernameQueryStatement, t.User)
			}
		}
	}
}

type LightGC struct {
	GuildID int64
	Members []*discordgo.Member
}

func EvtProcesserGCs() {
	for {
		<-evtChanGC

		// tx := common.GORM.Begin()

		// conf, err := GetConfig(gc.GuildID)
		// if err != nil {
		// 	logger.WithError(err).Error("Failed fetching config")
		// 	continue
		// }

		// started := time.Now()

		// users := make([]*discordgo.User, len(gc.Members))
		// for i, m := range gc.Members {
		// 	users[i] = m.User
		// }

		// if conf.NicknameLoggingEnabled {
		// 	CheckNicknameBulk(tx, gc.GuildID, gc.Members)
		// }

		// if conf.UsernameLoggingEnabled {
		// 	CheckUsernameBulk(tx, users)
		// }

		// err = tx.Commit().Error
		// if err != nil {
		// 	logger.WithError(err).Error("Failed committing transaction")
		// 	continue
		// }

		// if len(gc.Members) > 100 {
		// 	logger.Infof("Checked %d members in %s", len(gc.Members), time.Since(started).String())
		// 	// Make sure this dosen't use all our resources
		// 	time.Sleep(time.Second * 25)
		// } else {
		// 	time.Sleep(time.Second * 15)
		// }
	}
}

const CacheKeyConfig bot.GSCacheKey = "logs_config"

func GetConfigCached(gID int64) (*models.GuildLoggingConfig, error) {
	gs := bot.State.Guild(true, gID)
	if gs == nil {
		return nil, bot.ErrGuildNotFound
	}

	v, err := gs.UserCacheFetch(true, CacheKeyConfig, func() (interface{}, error) {
		conf, err := GetConfig(context.Background(), gID)
		return conf, err
	})

	if err != nil {
		return nil, err
	}

	return v.(*models.GuildLoggingConfig), nil
}<|MERGE_RESOLUTION|>--- conflicted
+++ resolved
@@ -579,11 +579,7 @@
 
 		conf, err := GetConfigCached(gID)
 		if err != nil {
-<<<<<<< HEAD
-			logger.WithError(err).Error("Failed fetching config")
-=======
 			logger.WithError(err).WithField("guild", gID).Error("Failed fetching config")
->>>>>>> 9bdc26d7
 			continue
 		}
 
