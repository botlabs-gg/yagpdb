package moderation

import (
	"fmt"
	"regexp"
	"strconv"
	"strings"
	"time"

	"emperror.dev/errors"
	"github.com/jinzhu/gorm"
	"github.com/jonas747/dcmd"
	"github.com/jonas747/discordgo"
	"github.com/jonas747/dstate"
	"github.com/jonas747/yagpdb/bot"
	"github.com/jonas747/yagpdb/bot/paginatedmessages"
	"github.com/jonas747/yagpdb/commands"
	"github.com/jonas747/yagpdb/common"
	"github.com/jonas747/yagpdb/common/scheduledevents2"
)

func MBaseCmd(cmdData *dcmd.Data, targetID int64) (config *Config, targetUser *discordgo.User, err error) {
	config, err = GetConfig(cmdData.GS.ID)
	if err != nil {
		return nil, nil, errors.WithMessage(err, "GetConfig")
	}

	if targetID != 0 {
		targetMember, _ := bot.GetMember(cmdData.GS.ID, targetID)
		if targetMember != nil {
			authorMember := commands.ContextMS(cmdData.Context())
			gs := cmdData.GS

			gs.RLock()
			above := bot.IsMemberAbove(gs, authorMember, targetMember)
			gs.RUnlock()

			if !above {
				return config, targetMember.DGoUser(), commands.NewUserError("Can't use moderation commands on users ranked the same or higher than you")
			}

			return config, targetMember.DGoUser(), nil
		}
	}

	return config, &discordgo.User{
		Username:      "unknown",
		Discriminator: "????",
		ID:            targetID,
	}, nil

}

func MBaseCmdSecond(cmdData *dcmd.Data, reason string, reasonArgOptional bool, neededPerm int, additionalPermRoles []int64, enabled bool) (oreason string, err error) {
	cmdName := cmdData.Cmd.Trigger.Names[0]
	oreason = reason
	if !enabled {
		return oreason, commands.NewUserErrorf("The **%s** command is disabled on this server. Enable it in the control panel on the moderation page.", cmdName)
	}

	if strings.TrimSpace(reason) == "" {
		if !reasonArgOptional {
			return oreason, commands.NewUserError("A reason has been set to be required for this command by the server admins, see help for more info.")
		}

		oreason = "(No reason specified)"
	}

	// check permissions or role setup for this command
	permsMet := false
	if len(additionalPermRoles) > 0 {
		// Check if the user has one of the required roles
		member := commands.ContextMS(cmdData.Context())
		for _, r := range member.Roles {
			if common.ContainsInt64Slice(additionalPermRoles, r) {
				permsMet = true
				break
			}
		}
	}

	if !permsMet && neededPerm != 0 {
		// Fallback to legacy permissions
		hasPerms, err := bot.AdminOrPermMS(commands.ContextMS(cmdData.Context()), cmdData.CS.ID, neededPerm)
		if err != nil || !hasPerms {
			return oreason, commands.NewUserErrorf("The **%s** command requires the **%s** permission in this channel or additional roles set up by admins, you don't have it. (if you do contact bot support)", cmdName, common.StringPerms[neededPerm])
		}

		permsMet = true
	}

	return oreason, nil
}

func SafeArgString(data *dcmd.Data, arg int) string {
	if arg >= len(data.Args) || data.Args[arg].Value == nil {
		return ""
	}

	return data.Args[arg].Str()
}

func GenericCmdResp(action ModlogAction, target *discordgo.User, duration time.Duration, zeroDurPermanent bool, noDur bool) string {
	durStr := " indefinitely"
	if duration > 0 || !zeroDurPermanent {
		durStr = " for `" + common.HumanizeDuration(common.DurationPrecisionMinutes, duration) + "`"
	}
	if noDur {
		durStr = ""
	}

	userStr := target.Username + "#" + target.Discriminator
	if target.Discriminator == "????" {
		userStr = strconv.FormatInt(target.ID, 10)
	}

	return fmt.Sprintf("%s %s `%s`%s", action.Emoji, action.Prefix, userStr, durStr)
}

var ModerationCommands = []*commands.YAGCommand{
	&commands.YAGCommand{
		CustomEnabled: true,
		CmdCategory:   commands.CategoryModeration,
		Name:          "Ban",
		Aliases:       []string{"banid"},
		Description:   "Bans a member, specify a duration with -d and specify number of days of messages to delete with -ddays (0 to 7)",
		RequiredArgs:  1,
		Arguments: []*dcmd.ArgDef{
			&dcmd.ArgDef{Name: "User", Type: dcmd.UserID},
			&dcmd.ArgDef{Name: "Reason", Type: dcmd.String},
		},
		ArgSwitches: []*dcmd.ArgDef{
			&dcmd.ArgDef{Switch: "d", Default: time.Duration(0), Name: "Duration", Type: &commands.DurationArg{}},
			&dcmd.ArgDef{Switch: "ddays", Default: 1, Name: "Days", Type: dcmd.Int},
		},
		RunFunc: func(parsed *dcmd.Data) (interface{}, error) {
			config, target, err := MBaseCmd(parsed, parsed.Args[0].Int64())
			if err != nil {
				return nil, err
			}

			reason := SafeArgString(parsed, 1)
			reason, err = MBaseCmdSecond(parsed, reason, config.BanReasonOptional, discordgo.PermissionBanMembers, config.BanCmdRoles, config.BanEnabled)
			if err != nil {
				return nil, err
			}

			err = BanUserWithDuration(config, parsed.GS.ID, parsed.CS, parsed.Msg, parsed.Msg.Author, reason, target, parsed.Switches["d"].Value.(time.Duration), parsed.Switches["ddays"].Int())
			if err != nil {
				return nil, err
			}

			return GenericCmdResp(MABanned, target, parsed.Switch("d").Value.(time.Duration), true, false), nil
		},
	},
	&commands.YAGCommand{
		CustomEnabled: true,
		CmdCategory:   commands.CategoryModeration,
		Name:          "Kick",
		Description:   "Kicks a member",
		RequiredArgs:  1,
		Arguments: []*dcmd.ArgDef{
			&dcmd.ArgDef{Name: "User", Type: dcmd.UserID},
			&dcmd.ArgDef{Name: "Reason", Type: dcmd.String},
		},
		RunFunc: func(parsed *dcmd.Data) (interface{}, error) {
			config, target, err := MBaseCmd(parsed, parsed.Args[0].Int64())
			if err != nil {
				return nil, err
			}

			reason := SafeArgString(parsed, 1)
			reason, err = MBaseCmdSecond(parsed, reason, config.KickReasonOptional, discordgo.PermissionKickMembers, config.KickCmdRoles, config.KickEnabled)
			if err != nil {
				return nil, err
			}

			err = KickUser(config, parsed.GS.ID, parsed.CS, parsed.Msg, parsed.Msg.Author, reason, target)
			if err != nil {
				return nil, err
			}

			return GenericCmdResp(MAKick, target, 0, true, true), nil
		},
	},
	&commands.YAGCommand{
		CustomEnabled: true,
		CmdCategory:   commands.CategoryModeration,
		Name:          "Mute",
		Description:   "Mutes a member",
		Arguments: []*dcmd.ArgDef{
			&dcmd.ArgDef{Name: "User", Type: dcmd.UserID},
			&dcmd.ArgDef{Name: "Duration", Type: &commands.DurationArg{}},
			&dcmd.ArgDef{Name: "Reason", Type: dcmd.String},
		},
		ArgumentCombos: [][]int{[]int{0, 1, 2}, []int{0, 2, 1}, []int{0, 1}, []int{0, 2}, []int{0}},
		RunFunc: func(parsed *dcmd.Data) (interface{}, error) {
			config, target, err := MBaseCmd(parsed, parsed.Args[0].Int64())
			if err != nil {
				return nil, err
			}

			if config.MuteRole == "" {
				return "No mute role set up, assign a mute role in the control panel", nil
			}

			reason := parsed.Args[2].Str()
			reason, err = MBaseCmdSecond(parsed, reason, config.MuteReasonOptional, discordgo.PermissionKickMembers, config.MuteCmdRoles, config.MuteEnabled)
			if err != nil {
				return nil, err
			}

			d := time.Duration(config.DefaultMuteDuration.Int64) * time.Minute
			if parsed.Args[1].Value != nil {
				d = parsed.Args[1].Value.(time.Duration)
			}
			if d > 0 && d < time.Minute {
				d = time.Minute
			}

			logger.Info(d.Seconds())

			member, err := bot.GetMember(parsed.GS.ID, target.ID)
			if err != nil || member == nil {
				return "Member not found", err
			}

			err = MuteUnmuteUser(config, true, parsed.GS.ID, parsed.CS, parsed.Msg, parsed.Msg.Author, reason, member, int(d.Minutes()))
			if err != nil {
				return nil, err
			}

			return GenericCmdResp(MAMute, target, d, true, false), nil
		},
	},
	&commands.YAGCommand{
		CustomEnabled: true,
		CmdCategory:   commands.CategoryModeration,
		Name:          "Unmute",
		Description:   "Unmutes a member",
		RequiredArgs:  1,
		Arguments: []*dcmd.ArgDef{
			&dcmd.ArgDef{Name: "User", Type: dcmd.UserID},
			&dcmd.ArgDef{Name: "Reason", Type: dcmd.String},
		},
		RunFunc: func(parsed *dcmd.Data) (interface{}, error) {
			config, target, err := MBaseCmd(parsed, parsed.Args[0].Int64())
			if err != nil {
				return nil, err
			}

			if config.MuteRole == "" {
				return "No mute role set up, assign a mute role in the control panel", nil
			}

			reason := parsed.Args[1].Str()
			reason, err = MBaseCmdSecond(parsed, reason, config.UnmuteReasonOptional, discordgo.PermissionKickMembers, config.MuteCmdRoles, config.MuteEnabled)
			if err != nil {
				return nil, err
			}

			member, err := bot.GetMember(parsed.GS.ID, target.ID)
			if err != nil || member == nil {
				return "Member not found", err
			}

			err = MuteUnmuteUser(config, false, parsed.GS.ID, parsed.CS, parsed.Msg, parsed.Msg.Author, reason, member, 0)
			if err != nil {
				return nil, err
			}

			return GenericCmdResp(MAUnmute, target, 0, false, true), nil
		},
	},
	&commands.YAGCommand{
		CustomEnabled: true,
		Cooldown:      5,
		CmdCategory:   commands.CategoryModeration,
		Name:          "Report",
		Description:   "Reports a member to the server's staff",
		RequiredArgs:  2,
		Arguments: []*dcmd.ArgDef{
			&dcmd.ArgDef{Name: "User", Type: dcmd.UserID},
			&dcmd.ArgDef{Name: "Reason", Type: dcmd.String},
		},
		RunFunc: func(parsed *dcmd.Data) (interface{}, error) {
			config, _, err := MBaseCmd(parsed, 0)
			if err != nil {
				return nil, err
			}

			_, err = MBaseCmdSecond(parsed, "", true, 0, nil, config.ReportEnabled)
			if err != nil {
				return nil, err
			}

			target := parsed.Args[0].Int64()

			logLink := CreateLogs(parsed.GS.ID, parsed.CS.ID, parsed.Msg.Author)

			channelID := config.IntReportChannel()
			if channelID == 0 {
				return "No report channel set up", nil
			}

			reportBody := fmt.Sprintf("<@%d> Reported <@%d> in <#%d> For `%s`\nLast 100 messages from channel: <%s>", parsed.Msg.Author.ID, target, parsed.Msg.ChannelID, parsed.Args[1].Str(), logLink)

			_, err = common.BotSession.ChannelMessageSend(channelID, reportBody)
			if err != nil {
				return nil, err
			}

			// don't bother sending confirmation if it's in the same channel
			if channelID != parsed.Msg.ChannelID {
				return "User reported to the proper authorities", nil
			}
			return nil, nil
		},
	},
	&commands.YAGCommand{
		CustomEnabled:   true,
		CmdCategory:     commands.CategoryModeration,
		Name:            "Clean",
		Description:     "Delete the last number of messages from chat, optionally filtering by user, max age and regex or ignoring pinned messages.",
		LongDescription: "Specify a regex with \"-r regex_here\" and max age with \"-ma 1h10m\"\nNote: Will only look in the last 1k messages",
		Aliases:         []string{"clear", "cl"},
		RequiredArgs:    1,
		Arguments: []*dcmd.ArgDef{
			&dcmd.ArgDef{Name: "Num", Type: &dcmd.IntArg{Min: 1, Max: 100}},
			&dcmd.ArgDef{Name: "User", Type: dcmd.UserID, Default: 0},
		},
		ArgSwitches: []*dcmd.ArgDef{
			&dcmd.ArgDef{Switch: "r", Name: "Regex", Type: dcmd.String},
			&dcmd.ArgDef{Switch: "ma", Default: time.Duration(0), Name: "Max age", Type: &commands.DurationArg{}},
			&dcmd.ArgDef{Switch: "minage", Default: time.Duration(0), Name: "Min age", Type: &commands.DurationArg{}},
			&dcmd.ArgDef{Switch: "i", Name: "Regex case insensitive"},
			&dcmd.ArgDef{Switch: "nopin", Name: "Ignore pinned messages"},
		},
		ArgumentCombos: [][]int{[]int{0}, []int{0, 1}, []int{1, 0}},
		RunFunc: func(parsed *dcmd.Data) (interface{}, error) {
			config, _, err := MBaseCmd(parsed, 0)
			if err != nil {
				return nil, err
			}

			_, err = MBaseCmdSecond(parsed, "", true, discordgo.PermissionManageMessages, nil, config.CleanEnabled)
			if err != nil {
				return nil, err
			}

			userFilter := parsed.Args[1].Int64()

			num := parsed.Args[0].Int()
			if (userFilter == 0 || userFilter == parsed.Msg.Author.ID) && parsed.Source != 0 {
				num++ // Automatically include our own message if not triggeded by exec/execAdmin
			}

			if num > 100 {
				num = 100
			}

			if num < 1 {
				if num < 0 {
					return errors.New("Bot is having a stroke <https://www.youtube.com/watch?v=dQw4w9WgXcQ>"), nil
				}
				return errors.New("Can't delete nothing"), nil
			}

			filtered := false

			// Check if we should regex match this
			re := ""
			if parsed.Switches["r"].Value != nil {
				filtered = true
				re = parsed.Switches["r"].Str()

				// Add the case insensitive flag if needed
				if parsed.Switches["i"].Value != nil && parsed.Switches["i"].Value.(bool) {
					if !strings.HasPrefix(re, "(?i)") {
						re = "(?i)" + re
					}
				}
			}

			// Check if we have a max age
			ma := parsed.Switches["ma"].Value.(time.Duration)
			if ma != 0 {
				filtered = true
			}

			// Check if we have a min age
			minAge := parsed.Switches["minage"].Value.(time.Duration)
			if minAge != 0 {
				filtered = true
			}

			// Check if we should ignore pinned messages
			pe := false
			if parsed.Switches["nopin"].Value != nil && parsed.Switches["nopin"].Value.(bool) {
				pe = true
				filtered = true
			}

			limitFetch := num
			if userFilter != 0 || filtered {
				limitFetch = num * 50 // Maybe just change to full fetch?
			}

			if limitFetch > 1000 {
				limitFetch = 1000
			}

			// Wait a second so the client dosen't gltich out
			time.Sleep(time.Second)

			numDeleted, err := AdvancedDeleteMessages(parsed.Msg.ChannelID, userFilter, re, ma, minAge, pe, num, limitFetch)

			return dcmd.NewTemporaryResponse(time.Second*5, fmt.Sprintf("Deleted %d message(s)! :')", numDeleted), true), err
		},
	},
	&commands.YAGCommand{
		CustomEnabled: true,
		CmdCategory:   commands.CategoryModeration,
		Name:          "Reason",
		Description:   "Add/Edit a modlog reason",
		RequiredArgs:  2,
		Arguments: []*dcmd.ArgDef{
			&dcmd.ArgDef{Name: "Message ID", Type: dcmd.Int},
			&dcmd.ArgDef{Name: "Reason", Type: dcmd.String},
		},
		RunFunc: func(parsed *dcmd.Data) (interface{}, error) {
			config, _, err := MBaseCmd(parsed, 0)
			if err != nil {
				return nil, err
			}

			_, err = MBaseCmdSecond(parsed, "", true, discordgo.PermissionKickMembers, nil, true)
			if err != nil {
				return nil, err
			}

			if config.ActionChannel == "" {
				return "No mod log channel set up", nil
			}

			msg, err := common.BotSession.ChannelMessage(config.IntActionChannel(), parsed.Args[0].Int64())
			if err != nil {
				return nil, err
			}

			if msg.Author.ID != common.BotUser.ID {
				return "I didn't make that message", nil
			}

			if len(msg.Embeds) < 1 {
				return "This entry is either too old or you're trying to mess with me...", nil
			}

			embed := msg.Embeds[0]
			updateEmbedReason(parsed.Msg.Author, parsed.Args[1].Str(), embed)
			_, err = common.BotSession.ChannelMessageEditEmbed(config.IntActionChannel(), msg.ID, embed)
			if err != nil {
				return nil, err
			}

			return "👌", nil
		},
	},
	&commands.YAGCommand{
		CustomEnabled: true,
		CmdCategory:   commands.CategoryModeration,
		Name:          "Warn",
		Description:   "Warns a user, warnings are saved using the bot. Use -warnings to view them.",
		RequiredArgs:  2,
		Arguments: []*dcmd.ArgDef{
			&dcmd.ArgDef{Name: "User", Type: dcmd.UserID},
			&dcmd.ArgDef{Name: "Reason", Type: dcmd.String},
		},
		RunFunc: func(parsed *dcmd.Data) (interface{}, error) {
			config, target, err := MBaseCmd(parsed, parsed.Args[0].Int64())
			if err != nil {
				return nil, err
			}
			_, err = MBaseCmdSecond(parsed, "", true, discordgo.PermissionManageMessages, config.WarnCmdRoles, config.WarnCommandsEnabled)
			if err != nil {
				return nil, err
			}

			err = WarnUser(config, parsed.GS.ID, parsed.CS, parsed.Msg, parsed.Msg.Author, target, parsed.Args[1].Str())
			if err != nil {
				return nil, err
			}

			return GenericCmdResp(MAWarned, target, 0, false, true), nil
		},
	},
	&commands.YAGCommand{
		CustomEnabled: true,
		CmdCategory:   commands.CategoryModeration,
		Name:          "Warnings",
		Description:   "Lists warning of a user.",
		Aliases:       []string{"Warns"},
		RequiredArgs:  0,
		Arguments: []*dcmd.ArgDef{
			&dcmd.ArgDef{Name: "User", Type: dcmd.UserID, Default: 0},
			&dcmd.ArgDef{Name: "Page", Type: &dcmd.IntArg{Max: 10000}, Default: 0},
		},
		ArgSwitches: []*dcmd.ArgDef{
			&dcmd.ArgDef{Switch: "id", Name: "Warning ID", Type: dcmd.Int},
		},
		RunFunc: func(parsed *dcmd.Data) (interface{}, error) {
			var err error
			config, _, err := MBaseCmd(parsed, 0)
			if err != nil {
				return nil, err
			}

			_, err = MBaseCmdSecond(parsed, "", true, discordgo.PermissionManageMessages, config.WarnCmdRoles, true)
			if err != nil {
				return nil, err
			}

			if parsed.Switches["id"].Value != nil {
				var warn []*WarningModel
				err = common.GORM.Where("guild_id = ? AND id = ?", parsed.GS.ID, parsed.Switches["id"].Int()).First(&warn).Error
				if err != nil && err != gorm.ErrRecordNotFound {
					return nil, err
				}
				if len(warn) == 0 {
					return fmt.Sprintf("Warning with given id : `%d` does not exist.", parsed.Switches["id"].Int()), nil
				}
<<<<<<< HEAD
				if parsed.Context().Value(paginatedmessages.CtxKeyNoPagination) != nil {
					return PaginateWarnings(parsed)(nil, page)
				}
			 	_, err = paginatedmessages.CreatePaginatedMessage(parsed.GS.ID, parsed.CS.ID, page, 0, PaginateWarnings(parsed))
			 	return nil, err
=======
				return &discordgo.MessageEmbed{
					Title:       fmt.Sprintf("Warning#%d - User : %s", warn[0].ID, warn[0].UserID),
					Description: fmt.Sprintf("`%20s` - **Reason** : %s", warn[0].CreatedAt.UTC().Format(time.RFC822), warn[0].Message),
					Footer:      &discordgo.MessageEmbedFooter{Text: fmt.Sprintf("By: %s (%13s)", warn[0].AuthorUsernameDiscrim, warn[0].AuthorID)},
				}, nil
			}
			page := parsed.Args[1].Int()
			if page < 1 {
				page = 1
			}
			_, err = paginatedmessages.CreatePaginatedMessage(parsed.GS.ID, parsed.CS.ID, page, 0, PaginateWarnings(parsed))
			return nil, err
>>>>>>> 9c5b68e4
		},
	},
	&commands.YAGCommand{
		CustomEnabled: true,
		CmdCategory:   commands.CategoryModeration,
		Name:          "EditWarning",
		Description:   "Edit a warning, id is the first number of each warning from the warnings command",
		RequiredArgs:  2,
		Arguments: []*dcmd.ArgDef{
			&dcmd.ArgDef{Name: "Id", Type: dcmd.Int},
			&dcmd.ArgDef{Name: "NewMessage", Type: dcmd.String},
		},
		RunFunc: func(parsed *dcmd.Data) (interface{}, error) {
			config, _, err := MBaseCmd(parsed, 0)
			if err != nil {
				return nil, err
			}

			_, err = MBaseCmdSecond(parsed, "", true, discordgo.PermissionManageMessages, config.WarnCmdRoles, config.WarnCommandsEnabled)
			if err != nil {
				return nil, err
			}

			rows := common.GORM.Model(WarningModel{}).Where("guild_id = ? AND id = ?", parsed.GS.ID, parsed.Args[0].Int()).Update(
				"message", fmt.Sprintf("%s (updated by %s#%s (%d))", parsed.Args[1].Str(), parsed.Msg.Author.Username, parsed.Msg.Author.Discriminator, parsed.Msg.Author.ID)).RowsAffected

			if rows < 1 {
				return "Failed updating, most likely couldn't find the warning", nil
			}

			return "👌", nil
		},
	},
	&commands.YAGCommand{
		CustomEnabled: true,
		CmdCategory:   commands.CategoryModeration,
		Name:          "DelWarning",
		Aliases:       []string{"dw"},
		Description:   "Deletes a warning, id is the first number of each warning from the warnings command",
		RequiredArgs:  1,
		Arguments: []*dcmd.ArgDef{
			&dcmd.ArgDef{Name: "Id", Type: dcmd.Int},
		},
		RunFunc: func(parsed *dcmd.Data) (interface{}, error) {
			config, _, err := MBaseCmd(parsed, 0)
			if err != nil {
				return nil, err
			}

			_, err = MBaseCmdSecond(parsed, "", true, discordgo.PermissionManageMessages, config.WarnCmdRoles, config.WarnCommandsEnabled)
			if err != nil {
				return nil, err
			}

			rows := common.GORM.Where("guild_id = ? AND id = ?", parsed.GS.ID, parsed.Args[0].Int()).Delete(WarningModel{}).RowsAffected
			if rows < 1 {
				return "Failed deleting, most likely couldn't find the warning", nil
			}

			return "👌", nil
		},
	},
	&commands.YAGCommand{
		CustomEnabled: true,
		CmdCategory:   commands.CategoryModeration,
		Name:          "ClearWarnings",
		Aliases:       []string{"clw"},
		Description:   "Clears the warnings of a user",
		RequiredArgs:  1,
		Arguments: []*dcmd.ArgDef{
			&dcmd.ArgDef{Name: "User", Type: dcmd.UserID},
		},
		RunFunc: func(parsed *dcmd.Data) (interface{}, error) {

			config, _, err := MBaseCmd(parsed, 0)
			if err != nil {
				return nil, err
			}

			_, err = MBaseCmdSecond(parsed, "", true, discordgo.PermissionManageMessages, config.WarnCmdRoles, config.WarnCommandsEnabled)
			if err != nil {
				return nil, err
			}

			userID := parsed.Args[0].Int64()

			rows := common.GORM.Where("guild_id = ? AND user_id = ?", parsed.GS.ID, userID).Delete(WarningModel{}).RowsAffected
			return fmt.Sprintf("Deleted %d warnings.", rows), nil
		},
	},
	&commands.YAGCommand{
		CmdCategory: commands.CategoryModeration,
		Name:        "TopWarnings",
		Aliases:     []string{"topwarns"},
		Description: "Shows ranked list of warnings on the server",
		Arguments: []*dcmd.ArgDef{
			{Name: "Page", Type: dcmd.Int, Default: 0},
		},
		ArgSwitches: []*dcmd.ArgDef{
			&dcmd.ArgDef{Switch: "id", Name: "List userIDs"},
		},
		RunFunc: paginatedmessages.PaginatedCommand(0, func(parsed *dcmd.Data, p *paginatedmessages.PaginatedMessage, page int) (*discordgo.MessageEmbed, error) {

			showUserIDs := false
			config, _, err := MBaseCmd(parsed, 0)
			if err != nil {
				return nil, err
			}

			_, err = MBaseCmdSecond(parsed, "", true, discordgo.PermissionManageMessages, config.WarnCmdRoles, true)
			if err != nil {
				return nil, err
			}

			if parsed.Switches["id"].Value != nil && parsed.Switches["id"].Value.(bool) {
				showUserIDs = true
			}

			offset := (page - 1) * 15
			entries, err := TopWarns(parsed.GS.ID, offset, 15)
			if err != nil {
				return nil, err
			}

			if len(entries) < 1 && p!= nil && p.LastResponse != nil { //Don't send No Results error on first execution.
				return nil, paginatedmessages.ErrNoResults
			}

			embed := &discordgo.MessageEmbed{
				Title: "Ranked list of warnings",
			}

			out := "```\n# - Warns - User\n"
			for _, v := range entries {
				if !showUserIDs {
					user := v.Username
					if user == "" {
						user = "unknown ID:" + strconv.FormatInt(v.UserID, 10)
					}
					out += fmt.Sprintf("#%02d: %4d - %s\n", v.Rank, v.WarnCount, user)
				} else {
					out += fmt.Sprintf("#%02d: %4d - %d\n", v.Rank, v.WarnCount, v.UserID)
				}
			}
			out += "```\n"

			embed.Description = out

			return embed, nil

		}),
	},
	&commands.YAGCommand{
		CustomEnabled: true,
		CmdCategory:   commands.CategoryModeration,
		Name:          "GiveRole",
		Aliases:       []string{"grole", "arole", "addrole"},
		Description:   "Gives a role to the specified member, with optional expiry",

		RequiredArgs: 2,
		Arguments: []*dcmd.ArgDef{
			&dcmd.ArgDef{Name: "User", Type: dcmd.UserID},
			&dcmd.ArgDef{Name: "Role", Type: dcmd.String},
		},
		ArgSwitches: []*dcmd.ArgDef{
			&dcmd.ArgDef{Switch: "d", Default: time.Duration(0), Name: "Duration", Type: &commands.DurationArg{}},
		},
		RunFunc: func(parsed *dcmd.Data) (interface{}, error) {
			config, target, err := MBaseCmd(parsed, parsed.Args[0].Int64())
			if err != nil {
				return nil, err
			}

			_, err = MBaseCmdSecond(parsed, "", true, discordgo.PermissionManageRoles, config.GiveRoleCmdRoles, config.GiveRoleCmdEnabled)
			if err != nil {
				return nil, err
			}

			member, err := bot.GetMember(parsed.GS.ID, target.ID)
			if err != nil || member == nil {
				return "Member not found", err
			}

			role := FindRole(parsed.GS, parsed.Args[1].Str())
			if role == nil {
				return "Couldn't find the specified role", nil
			}

			authorMember := commands.ContextMS(parsed.Context())
			parsed.GS.RLock()
			if !bot.IsMemberAboveRole(parsed.GS, authorMember, role) {
				parsed.GS.RUnlock()
				return "Can't give roles above you", nil
			}
			parsed.GS.RUnlock()

			dur := parsed.Switches["d"].Value.(time.Duration)

			// no point if the user has the role and is not updating the expiracy
			if common.ContainsInt64Slice(member.Roles, role.ID) && dur <= 0 {
				return "That user already has that role", nil
			}

			err = common.AddRoleDS(member, role.ID)
			if err != nil {
				return nil, err
			}

			// schedule the expirey
			if dur > 0 {
				err := scheduledevents2.ScheduleRemoveRole(parsed.Context(), parsed.GS.ID, target.ID, role.ID, time.Now().Add(dur))
				if err != nil {
					return nil, err
				}
			}

			action := MAGiveRole
			action.Prefix = "Gave the role " + role.Name + " to "
			if config.GiveRoleCmdModlog && config.IntActionChannel() != 0 {
				if dur > 0 {
					action.Footer = "Duration: " + common.HumanizeDuration(common.DurationPrecisionMinutes, dur)
				}
				CreateModlogEmbed(config, parsed.Msg.Author, action, target, "", "")
			}

			return GenericCmdResp(action, target, dur, true, dur <= 0), nil
		},
	},
	&commands.YAGCommand{
		CustomEnabled: true,
		CmdCategory:   commands.CategoryModeration,
		Name:          "RemoveRole",
		Aliases:       []string{"rrole", "takerole", "trole"},
		Description:   "Removes the specified role from the target",

		RequiredArgs: 2,
		Arguments: []*dcmd.ArgDef{
			&dcmd.ArgDef{Name: "User", Type: dcmd.UserID},
			&dcmd.ArgDef{Name: "Role", Type: dcmd.String},
		},
		RunFunc: func(parsed *dcmd.Data) (interface{}, error) {
			config, target, err := MBaseCmd(parsed, parsed.Args[0].Int64())
			if err != nil {
				return nil, err
			}

			_, err = MBaseCmdSecond(parsed, "", true, discordgo.PermissionManageRoles, config.GiveRoleCmdRoles, config.GiveRoleCmdEnabled)
			if err != nil {
				return nil, err
			}

			member, err := bot.GetMember(parsed.GS.ID, target.ID)
			if err != nil || member == nil {
				return "Member not found", err
			}

			role := FindRole(parsed.GS, parsed.Args[1].Str())
			if role == nil {
				return "Couldn't find the specified role", nil
			}

			authorMember := commands.ContextMS(parsed.Context())
			parsed.GS.RLock()
			if !bot.IsMemberAboveRole(parsed.GS, authorMember, role) {
				parsed.GS.RUnlock()
				return "Can't remove roles above you", nil
			}
			parsed.GS.RUnlock()

			err = common.RemoveRoleDS(member, role.ID)
			if err != nil {
				return nil, err
			}

			// cancel the event to remove the role
			scheduledevents2.CancelRemoveRole(parsed.Context(), parsed.GS.ID, parsed.Msg.Author.ID, role.ID)

			action := MARemoveRole
			action.Prefix = "Removed the role " + role.Name + " from "
			if config.GiveRoleCmdModlog && config.IntActionChannel() != 0 {
				CreateModlogEmbed(config, parsed.Msg.Author, action, target, "", "")
			}

			return GenericCmdResp(action, target, 0, true, true), nil
		},
	},
}

func AdvancedDeleteMessages(channelID int64, filterUser int64, regex string, maxAge time.Duration, minAge time.Duration, pinFilterEnable bool, deleteNum, fetchNum int) (int, error) {
	var compiledRegex *regexp.Regexp
	if regex != "" {
		// Start by compiling the regex
		var err error
		compiledRegex, err = regexp.Compile(regex)
		if err != nil {
			return 0, err
		}
	}

	var pinnedMessages map[int64]struct{}
	if pinFilterEnable {
		//Fetch pinned messages from channel and make a map with ids as keys which will make it easy to verify if a message with a given ID is pinned message
		messageSlice, err := common.BotSession.ChannelMessagesPinned(channelID)
		if err != nil {
			return 0, err
		}
		pinnedMessages = make(map[int64]struct{}, len(messageSlice))
		for _, msg := range messageSlice {
			pinnedMessages[msg.ID] = struct{}{} //empty struct works because we are not really interested in value
		}
	}

	msgs, err := bot.GetMessages(channelID, fetchNum, false)
	if err != nil {
		return 0, err
	}

	toDelete := make([]int64, 0)
	now := time.Now()
	for i := len(msgs) - 1; i >= 0; i-- {
		if filterUser != 0 && msgs[i].Author.ID != filterUser {
			continue
		}

		// Can only bulk delete messages up to 2 weeks (but add 1 minute buffer account for time sync issues and other smallies)
		if now.Sub(msgs[i].ParsedCreated) > (time.Hour*24*14)-time.Minute {
			continue
		}

		// Check regex
		if compiledRegex != nil {
			if !compiledRegex.MatchString(msgs[i].Content) {
				continue
			}
		}

		// Check max age
		if maxAge != 0 && now.Sub(msgs[i].ParsedCreated) > maxAge {
			continue
		}

		// Check min age
		if minAge != 0 && now.Sub(msgs[i].ParsedCreated) < minAge {
			continue
		}

		// Check if pinned message to ignore
		if pinFilterEnable {
			if _, found := pinnedMessages[msgs[i].ID]; found {
				continue
			}
		}

		toDelete = append(toDelete, msgs[i].ID)
		//log.Println("Deleting", msgs[i].ContentWithMentionsReplaced())
		if len(toDelete) >= deleteNum || len(toDelete) >= 100 {
			break
		}
	}

	if len(toDelete) < 1 {
		return 0, nil
	}

	if len(toDelete) < 1 {
		return 0, nil
	} else if len(toDelete) == 1 {
		err = common.BotSession.ChannelMessageDelete(channelID, toDelete[0])
	} else {
		err = common.BotSession.ChannelMessagesBulkDelete(channelID, toDelete)
	}

	return len(toDelete), err
}

func FindRole(gs *dstate.GuildState, roleS string) *discordgo.Role {
	parsedNumber, parseErr := strconv.ParseInt(roleS, 10, 64)

	gs.RLock()
	defer gs.RUnlock()
	if parseErr == nil {

		// was a number, try looking by id
		r := gs.RoleCopy(false, parsedNumber)
		if r != nil {
			return r
		}
	}

	// otherwise search by name
	for _, v := range gs.Guild.Roles {
		trimmed := strings.TrimSpace(v.Name)

		if strings.EqualFold(trimmed, roleS) {
			return v
		}
	}

	// couldn't find the role :(
	return nil
}

func PaginateWarnings(parsed *dcmd.Data) func(p *paginatedmessages.PaginatedMessage, page int) (*discordgo.MessageEmbed, error) {

	return func(p *paginatedmessages.PaginatedMessage, page int) (*discordgo.MessageEmbed, error) {

		var err error
		skip := (page - 1) * 6
		userID := parsed.Args[0].Int64()
		limit := 6

		var result []*WarningModel
		var count int
		err = common.GORM.Table("moderation_warnings").Where("user_id = ? AND guild_id = ?", userID, parsed.GS.ID).Count(&count).Error
		if err != nil && err != gorm.ErrRecordNotFound {
			return nil, err
		}
		err = common.GORM.Where("user_id = ? AND guild_id = ?", userID, parsed.GS.ID).Order("id desc").Offset(skip).Limit(limit).Find(&result).Error
		if err != nil && err != gorm.ErrRecordNotFound {
			return nil, err
		}

		if len(result) < 1 && p!= nil && p.LastResponse != nil { //Dont send No Results error on first execution
			return nil, paginatedmessages.ErrNoResults
		}

		desc := fmt.Sprintf("**Total :** `%d`", count)
		var fields []*discordgo.MessageEmbedField
		currentField := &discordgo.MessageEmbedField{
			Name:  "⠀", //Use braille blank character for seamless transition between feilds
			Value: "",
		}
		fields = append(fields, currentField)
		if len(result) > 0 {

			for _, entry := range result {

				entry_formatted := fmt.Sprintf("#%d: `%20s` - By: **%s** (%13s) \n **Reason:** %s", entry.ID, entry.CreatedAt.UTC().Format(time.RFC822), entry.AuthorUsernameDiscrim, entry.AuthorID, entry.Message)
				if len([]rune(entry_formatted)) > 900 {
					entry_formatted = common.CutStringShort(entry_formatted, 900)
				}
				entry_formatted += "\n"
				if entry.LogsLink != "" {
					entry_formatted += fmt.Sprintf("> logs: [`link`](%s)\n", entry.LogsLink)
				}

				if len([]rune(currentField.Value+entry_formatted)) > 1023 {
					currentField = &discordgo.MessageEmbedField{
						Name:  "⠀",
						Value: entry_formatted + "\n",
					}
					fields = append(fields, currentField)
				} else {
					currentField.Value += entry_formatted + "\n"
				}
			}

		} else {
			currentField.Value = "No Warnings"
		}

		return &discordgo.MessageEmbed{
			Title:       fmt.Sprintf("Warnings - User : %d", userID),
			Description: desc,
			Fields:      fields,
		}, nil
	}
}<|MERGE_RESOLUTION|>--- conflicted
+++ resolved
@@ -529,13 +529,7 @@
 				if len(warn) == 0 {
 					return fmt.Sprintf("Warning with given id : `%d` does not exist.", parsed.Switches["id"].Int()), nil
 				}
-<<<<<<< HEAD
-				if parsed.Context().Value(paginatedmessages.CtxKeyNoPagination) != nil {
-					return PaginateWarnings(parsed)(nil, page)
-				}
-			 	_, err = paginatedmessages.CreatePaginatedMessage(parsed.GS.ID, parsed.CS.ID, page, 0, PaginateWarnings(parsed))
-			 	return nil, err
-=======
+
 				return &discordgo.MessageEmbed{
 					Title:       fmt.Sprintf("Warning#%d - User : %s", warn[0].ID, warn[0].UserID),
 					Description: fmt.Sprintf("`%20s` - **Reason** : %s", warn[0].CreatedAt.UTC().Format(time.RFC822), warn[0].Message),
@@ -548,7 +542,6 @@
 			}
 			_, err = paginatedmessages.CreatePaginatedMessage(parsed.GS.ID, parsed.CS.ID, page, 0, PaginateWarnings(parsed))
 			return nil, err
->>>>>>> 9c5b68e4
 		},
 	},
 	&commands.YAGCommand{
@@ -673,7 +666,7 @@
 				return nil, err
 			}
 
-			if len(entries) < 1 && p!= nil && p.LastResponse != nil { //Don't send No Results error on first execution.
+			if len(entries) < 1 && p != nil && p.LastResponse != nil { //Don't send No Results error on first execution.
 				return nil, paginatedmessages.ErrNoResults
 			}
 
@@ -971,7 +964,7 @@
 			return nil, err
 		}
 
-		if len(result) < 1 && p!= nil && p.LastResponse != nil { //Dont send No Results error on first execution
+		if len(result) < 1 && p != nil && p.LastResponse != nil { //Dont send No Results error on first execution
 			return nil, paginatedmessages.ErrNoResults
 		}
 
