--- conflicted
+++ resolved
@@ -291,15 +291,14 @@
 				return "Error: Reason too long (can be max 470 characters).", nil
 			}
 
-<<<<<<< HEAD
 			err = checkHierarchy(parsed, parsed.Args[0].Int64())
 			if err != nil {
 				return nil, err
-=======
+      }
+      
 			toDel := -1
 			if parsed.Switches["cl"].Value != nil {
 				toDel = parsed.Switches["cl"].Int()
->>>>>>> 45ed30cc
 			}
 
 			var msg *discordgo.Message
