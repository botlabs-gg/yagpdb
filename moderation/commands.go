--- conflicted
+++ resolved
@@ -166,8 +166,7 @@
 			return GenericCmdResp(MABanned, target, parsed.Switch("d").Value.(time.Duration), true, false), nil
 		},
 	},
-<<<<<<< HEAD
-	&commands.YAGCommand{
+	{
 		CmdCategory:        commands.CategoryModeration,
 		Name:               "LockDown",
 		Aliases:            []string{"ld", "lock"},
@@ -179,12 +178,12 @@
 			{Name: "Role", Help: "Optional role", Type: dcmd.String},
 		},
 		ArgSwitches: []*dcmd.ArgDef{
-			&dcmd.ArgDef{Switch: "reaction", Name: "Add Reactions"},
-			&dcmd.ArgDef{Switch: "voicespeak", Name: "Voice Speak"},
-			&dcmd.ArgDef{Switch: "voiceconnect", Name: "Voice Connect"},
-			&dcmd.ArgDef{Switch: "all", Name: "All Flags"},
-			&dcmd.ArgDef{Switch: "force", Name: "Force Unlock Permission Overwrite", Default: false},
-			&dcmd.ArgDef{Switch: "d", Name: "Duration", Type: &commands.DurationArg{}},
+			{Name: "reaction", Help: "Add Reactions"},
+			{Name: "voicespeak", Help: "Voice Speak"},
+			{Name: "voiceconnect", Help: "Voice Connect"},
+			{Name: "all", Help: "All Flags"},
+			{Name: "force", Help: "Force Unlock Permission Overwrite", Default: false},
+			{Name: "d", Help: "Duration", Type: &commands.DurationArg{}},
 		},
 		RunFunc: func(data *dcmd.Data) (interface{}, error) {
 			config, _, err := MBaseCmd(data, 0)
@@ -219,14 +218,14 @@
 				dur = d.(time.Duration)
 			}
 
-			out, err := LockUnlockRole(config, true, data.GS, data.CS, data.MS, data.Msg.Author, "Moderation", data.Args[0].Str(), data.Switches["force"].Value.(bool), totalPerms, dur)
+			out, err := LockUnlockRole(config, true, data.GuildData.GS, data.GuildData.CS, data.GuildData.MS, data.Author, "Moderation", data.Args[0].Str(), data.Switches["force"].Value.(bool), totalPerms, dur)
 			if err != nil {
 				return nil, err
 			}
 			return out, nil
 		},
 	},
-	&commands.YAGCommand{
+	{
 		CmdCategory:        commands.CategoryModeration,
 		Name:               "UnLock",
 		Aliases:            []string{"ul"},
@@ -238,11 +237,11 @@
 			{Name: "Role", Help: "Optional role", Type: dcmd.String},
 		},
 		ArgSwitches: []*dcmd.ArgDef{
-			&dcmd.ArgDef{Switch: "reaction", Name: "Add Reactions"},
-			&dcmd.ArgDef{Switch: "voicespeak", Name: "Voice Speak"},
-			&dcmd.ArgDef{Switch: "voiceconnect", Name: "Voice Connect"},
-			&dcmd.ArgDef{Switch: "all", Name: "All Flags"},
-			&dcmd.ArgDef{Switch: "force", Name: "Force Unlock Permission Overwrite", Default: false},
+			{Name: "reaction", Help: "Add Reactions"},
+			{Name: "voicespeak", Help: "Voice Speak"},
+			{Name: "voiceconnect", Help: "Voice Connect"},
+			{Name: "all", Help: "All Flags"},
+			{Name: "force", Help: "Force Unlock Permission Overwrite", Default: false},
 		},
 		RunFunc: func(data *dcmd.Data) (interface{}, error) {
 			config, _, err := MBaseCmd(data, 0)
@@ -273,7 +272,7 @@
 				}
 			}
 
-			out, err := LockUnlockRole(config, false, data.GS, data.CS, data.MS, data.Msg.Author, "Moderation", data.Args[0].Str(), data.Switches["force"].Value.(bool), totalPerms, time.Duration(0))
+			out, err := LockUnlockRole(config, false, data.GuildData.GS, data.GuildData.CS, data.GuildData.MS, data.Author, "Moderation", data.Args[0].Str(), data.Switches["force"].Value.(bool), totalPerms, time.Duration(0))
 			if err != nil {
 				return nil, err
 			}
@@ -281,10 +280,7 @@
 
 		},
 	},
-	&commands.YAGCommand{
-=======
-	{
->>>>>>> e9a23684
+	{
 		CustomEnabled: true,
 		CmdCategory:   commands.CategoryModeration,
 		Name:          "Unban",
