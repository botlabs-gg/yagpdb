--- conflicted
+++ resolved
@@ -177,12 +177,8 @@
 			{Name: "User", Type: dcmd.UserID},
 			{Name: "Reason", Type: dcmd.String},
 		},
-<<<<<<< HEAD
-		SlashCommandEnabled: true,
-		DefaultEnabled:      false,
-=======
-
->>>>>>> 630861e3
+		SlashCommandEnabled: true,
+		DefaultEnabled:      false,
 		RunFunc: func(parsed *dcmd.Data) (interface{}, error) {
 			config, _, err := MBaseCmd(parsed, 0) //No need to check member role hierarchy as banned members should not be in server
 			if err != nil {
@@ -200,20 +196,12 @@
 				Discriminator: "????",
 				ID:            targetID,
 			}
-<<<<<<< HEAD
 			targetMem, _ := bot.GetMember(parsed.GuildData.GS.ID, targetID)
-=======
-			targetMem, _ := bot.GetMember(parsed.GS.ID, targetID)
->>>>>>> 630861e3
 			if targetMem != nil {
 				return "User is not banned!", nil
 			}
 
-<<<<<<< HEAD
 			isNotBanned, err := UnbanUser(config, parsed.GuildData.GS.ID, parsed.Author, reason, target)
-=======
-			isNotBanned, err := UnbanUser(config, parsed.GS.ID, parsed.Msg.Author, reason, target)
->>>>>>> 630861e3
 
 			if err != nil {
 				return nil, err
@@ -388,15 +376,12 @@
 
 			target := parsed.Args[0].Int64()
 
-<<<<<<< HEAD
+
+			if target == parsed.Author.ID {
+				return "You can't report yourself, silly.", nil
+			}
+
 			logLink := CreateLogs(parsed.GuildData.GS.ID, parsed.GuildData.CS.ID, parsed.Author)
-=======
-			if target == parsed.Msg.Author.ID {
-				return "You can't report yourself, silly.", nil
-			}
-
-			logLink := CreateLogs(parsed.GS.ID, parsed.CS.ID, parsed.Msg.Author)
->>>>>>> 630861e3
 
 			channelID := config.IntReportChannel()
 			if channelID == 0 {
@@ -436,24 +421,14 @@
 			{Name: "User", Type: dcmd.UserID, Default: 0},
 		},
 		ArgSwitches: []*dcmd.ArgDef{
-<<<<<<< HEAD
 			{Name: "r", Help: "Regex", Type: dcmd.String},
+      {Name: "im", Help: "Invert regex match"},
 			{Name: "ma", Help: "Max age", Default: time.Duration(0), Type: &commands.DurationArg{}},
-			{Name: "minage", Help: "Min age", Default: time.Duration(0), Type: &commands.DurationArg{}},
+      {Name: "minage", Help: "Min age", Default: time.Duration(0), Type: &commands.DurationArg{}},
 			{Name: "i", Help: "Regex case insensitive"},
 			{Name: "nopin", Help: "Ignore pinned messages"},
 			{Name: "a", Help: "Only remove messages with attachments"},
 			{Name: "to", Help: "Stop at this msg ID", Type: dcmd.Int},
-=======
-			&dcmd.ArgDef{Switch: "r", Name: "Regex", Type: dcmd.String},
-			&dcmd.ArgDef{Switch: "im", Name: "Invert regex match"},
-			&dcmd.ArgDef{Switch: "ma", Default: time.Duration(0), Name: "Max age", Type: &commands.DurationArg{}},
-			&dcmd.ArgDef{Switch: "minage", Default: time.Duration(0), Name: "Min age", Type: &commands.DurationArg{}},
-			&dcmd.ArgDef{Switch: "i", Name: "Regex case insensitive"},
-			&dcmd.ArgDef{Switch: "nopin", Name: "Ignore pinned messages"},
-			&dcmd.ArgDef{Switch: "a", Name: "Only remove messages with attachments"},
-			&dcmd.ArgDef{Switch: "to", Name: "Stop at this msg ID", Type: dcmd.Int},
->>>>>>> 630861e3
 		},
 		ArgumentCombos:      [][]int{{0}, {0, 1}, {1, 0}},
 		SlashCommandEnabled: true,
@@ -559,12 +534,7 @@
 			// Wait a second so the client dosen't gltich out
 			time.Sleep(time.Second)
 
-<<<<<<< HEAD
-			numDeleted, err := AdvancedDeleteMessages(parsed.ChannelID, userFilter, re, toID, ma, minAge, pe, attachments, num, limitFetch)
-=======
-			numDeleted, err := AdvancedDeleteMessages(parsed.Msg.ChannelID, userFilter, re, invertRegexMatch, toID, ma, minAge, pe, attachments, num, limitFetch)
->>>>>>> 630861e3
-
+			numDeleted, err := AdvancedDeleteMessages(parsed.ChannelID, userFilter, re, invertRegexMatch, toID, ma, minAge, pe, attachments, num, limitFetch)
 			return dcmd.NewTemporaryResponse(time.Second*5, fmt.Sprintf("Deleted %d message(s)! :')", numDeleted), true), err
 		},
 	},
