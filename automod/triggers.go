--- conflicted
+++ resolved
@@ -210,11 +210,7 @@
 	messageFields := strings.Fields(mdStripped)
 
 	if dataCast.SanitizeText {
-<<<<<<< HEAD
 		messageFieldsFixText := strings.Fields(confusables.SanitizeText(mdStripped))
-=======
-		messageFieldsFixText := strings.Fields(common.SanitizeText(mdStripped))
->>>>>>> 656bcb20
 		messageFields = append(messageFields, messageFieldsFixText...) // Could be turned into a 1-liner, lmk if I should or not
 	}
 
@@ -496,11 +492,7 @@
 	messageContent := m.Content
 
 	if dataCast.SanitizeText {
-<<<<<<< HEAD
 		messageContent = confusables.SanitizeText(messageContent)
-=======
-		messageContent = common.SanitizeText(messageContent)
->>>>>>> 656bcb20
 	}
 
 	// count the number of upper case characters, note that this dosen't include other characters such as punctuation
@@ -983,17 +975,10 @@
 
 	var sanitizedContent string
 	if dataCast.SanitizeText {
-<<<<<<< HEAD
 		sanitizedContent = confusables.SanitizeText(m.Content)
 	}
 
 	if re.MatchString(m.Content) || dataCast.SanitizeText && re.MatchString(sanitizedContent) {
-=======
-		sanitizedContent = common.SanitizeText(m.Content)
-	}
-
-	if re.MatchString(m.Content) || re.MatchString(sanitizedContent) {
->>>>>>> 656bcb20
 		if r.BaseRegexTrigger.Inverse {
 			return false, nil
 		}
@@ -1106,11 +1091,7 @@
 			continue
 		}
 
-<<<<<<< HEAD
 		if confusables.SanitizeText(contentLowered) == mToCheckAgainst {
-=======
-		if common.SanitizeText(contentLowered) == mToCheckAgainst {
->>>>>>> 656bcb20
 			count++
 			continue
 		}
@@ -1169,17 +1150,10 @@
 
 	var sanitizedNick string
 	if dataCast.SanitizeText {
-<<<<<<< HEAD
 		sanitizedNick = confusables.SanitizeText(t.MS.Member.Nick)
 	}
 
 	if re.MatchString(t.MS.Member.Nick) || dataCast.SanitizeText && re.MatchString(sanitizedNick) {
-=======
-		sanitizedNick = common.SanitizeText(t.MS.Member.Nick)
-	}
-
-	if re.MatchString(t.MS.Member.Nick) || re.MatchString(sanitizedNick) {
->>>>>>> 656bcb20
 		if r.BaseRegexTrigger.Inverse {
 			return false, nil
 		}
@@ -1255,12 +1229,8 @@
 
 	fields := strings.Fields(PrepareMessageForWordCheck(t.MS.Member.Nick))
 	if dataCast.SanitizeText {
-<<<<<<< HEAD
 		messageFieldsFixText := strings.Fields(confusables.SanitizeText(PrepareMessageForWordCheck(t.MS.Member.Nick)))
-=======
-		messageFieldsFixText := strings.Fields(common.SanitizeText(PrepareMessageForWordCheck(t.MS.Member.Nick)))
->>>>>>> 656bcb20
-		fields = append(fields, messageFieldsFixText...) // Could be turned into a 1-liner, lmk if I should or not
+		fields = append(fields, messageFieldsFixText...)
 	}
 
 	for _, mf := range fields {
@@ -1330,17 +1300,10 @@
 
 	var sanitizedUsername string
 	if dataCast.SanitizeText {
-<<<<<<< HEAD
 		sanitizedUsername = confusables.SanitizeText(t.MS.User.Username)
 	}
 
 	if re.MatchString(t.MS.User.Username) || dataCast.SanitizeText && re.MatchString(sanitizedUsername) {
-=======
-		sanitizedUsername = common.SanitizeText(t.MS.User.Username)
-	}
-
-	if re.MatchString(t.MS.User.Username) || re.MatchString(sanitizedUsername) {
->>>>>>> 656bcb20
 		if r.BaseRegexTrigger.Inverse {
 			return false, nil
 		}
@@ -1416,11 +1379,7 @@
 
 	fields := strings.Fields(PrepareMessageForWordCheck(t.MS.User.Username))
 	if dataCast.SanitizeText {
-<<<<<<< HEAD
 		messageFieldsFixText := strings.Fields(confusables.SanitizeText(PrepareMessageForWordCheck(t.MS.User.Username)))
-=======
-		messageFieldsFixText := strings.Fields(common.SanitizeText(PrepareMessageForWordCheck(t.MS.User.Username)))
->>>>>>> 656bcb20
 		fields = append(fields, messageFieldsFixText...) // Could be turned into a 1-liner, lmk if I should or not
 	}
 
