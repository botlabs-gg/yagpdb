package automod

import (
	"context"
	"fmt"
	"strings"
	"time"

	"github.com/jonas747/yagpdb/bot/paginatedmessages"
	"github.com/jonas747/yagpdb/common/featureflags"

	"github.com/jonas747/dcmd"
	"github.com/jonas747/discordgo"
	"github.com/jonas747/yagpdb/automod/models"
	"github.com/jonas747/yagpdb/commands"
	"github.com/jonas747/yagpdb/common"
	"github.com/volatiletech/sqlboiler/boil"
	"github.com/volatiletech/sqlboiler/queries/qm"
)

func (p *Plugin) AddCommands() {

	cmdToggleRuleset := &commands.YAGCommand{
		Name:         "Toggle",
		Aliases:      []string{"t"},
		CmdCategory:  commands.CategoryModeration,
		RequiredArgs: 1,
		Arguments: []*dcmd.ArgDef{
			&dcmd.ArgDef{Name: "ruleset name", Type: dcmd.String},
		},
		Description:         "Toggles a ruleset on/off",
		RequireDiscordPerms: []int64{discordgo.PermissionManageServer, discordgo.PermissionAdministrator, discordgo.PermissionBanMembers},
		RunFunc: func(data *dcmd.Data) (interface{}, error) {
			rulesetName := data.Args[0].Str()
			ruleset, err := models.AutomodRulesets(qm.Where("guild_id = ? AND name ILIKE ?", data.GS.ID, rulesetName)).OneG(data.Context())
			if err != nil {
				return "Unable to fine the ruleset, did you type the name correctly?", err
			}

			ruleset.Enabled = !ruleset.Enabled
			_, err = ruleset.UpdateG(data.Context(), boil.Whitelist("enabled"))
			if err != nil {
				return nil, err
			}

			data.GS.UserCacheDel(CacheKeyRulesets)
			data.GS.UserCacheDel(CacheKeyLists)
			featureflags.MarkGuildDirty(data.GS.ID)

			enabledStr := "enabled"
			if !ruleset.Enabled {
				enabledStr = "disabled"
			}

			return fmt.Sprintf("Ruleset **%s** is now `%s`", ruleset.Name, enabledStr), nil
		},
	}

	cmdViewRulesets := &commands.YAGCommand{
		Name:                "Rulesets",
		Aliases:             []string{"r", "list", "l"},
		CmdCategory:         commands.CategoryModeration,
		Description:         "Lists all rulesets and their status",
		RequireDiscordPerms: []int64{discordgo.PermissionManageServer, discordgo.PermissionAdministrator, discordgo.PermissionBanMembers},
		RunFunc: func(data *dcmd.Data) (interface{}, error) {
			rulesets, err := models.AutomodRulesets(qm.Where("guild_id = ?", data.GS.ID), qm.OrderBy("id asc")).AllG(data.Context())
			if err != nil {
				return nil, err
			}

			if len(rulesets) < 1 {
				return "No automod v2 rulesets set up on this server", nil
			}

			out := &strings.Builder{}
			out.WriteString("Rulesets on this server:\n```\n")
			for _, v := range rulesets {
				onOff := "Enabled"
				if !v.Enabled {
					onOff = "Disabled"
				}

				out.WriteString(fmt.Sprintf("%s: %s\n", v.Name, onOff))
			}
			out.WriteString("```")

			return out.String(), nil
		},
	}

	cmdLogs := &commands.YAGCommand{
		Name:        "Logs",
		Aliases:     []string{"log"},
		CmdCategory: commands.CategoryModeration,
		Description: "Shows the log of the last triggered automod rules, optionally filtering by user",
		Arguments: []*dcmd.ArgDef{
			&dcmd.ArgDef{Name: "Page", Type: &dcmd.IntArg{Max: 10000}, Default: 0},
		},
		ArgSwitches: []*dcmd.ArgDef{
			&dcmd.ArgDef{Switch: "user", Type: dcmd.UserID},
		},
		RequireDiscordPerms: []int64{discordgo.PermissionManageServer, discordgo.PermissionAdministrator, discordgo.PermissionBanMembers},
		RunFunc: paginatedmessages.PaginatedCommand(0, func(data *dcmd.Data, p *paginatedmessages.PaginatedMessage, page int) (*discordgo.MessageEmbed, error) {
			skip := (page - 1) * 15
			userID := data.Switch("user").Int64()

			qms := []qm.QueryMod{qm.Where("guild_id=?", data.GS.ID), qm.OrderBy("id desc"), qm.Limit(15)}
			if skip != 0 {
				qms = append(qms, qm.Offset(skip))
			}

			if userID != 0 {
				qms = append(qms, qm.Where("user_id = ? ", userID))
			}

			entries, err := models.AutomodTriggeredRules(qms...).AllG(context.Background())
			if err != nil {
				return nil, err
			}

			if len(entries) < 1 && p != nil && p.LastResponse != nil { //Dont send No Results error on first execution
				return nil, paginatedmessages.ErrNoResults
			}

			out := &strings.Builder{}
			out.WriteString("```\n")

			if len(entries) > 0 {
				for _, v := range entries {
					t := v.CreatedAt.UTC().Format("02 Jan 2006 15:04")
					out.WriteString(fmt.Sprintf("[%-17s] - %s\nRS:%s - R:%s - TR:%s\n\n", t, v.UserName, v.RulesetName, v.RuleName, RulePartMap[v.TriggerTypeid].Name()))
				}
			} else {
				out.WriteString("No Entries")
			}
			out.WriteString("``` **RS** = ruleset, **R** = rule, **TR** = trigger")

			return &discordgo.MessageEmbed{
				Title:       "Automod logs",
				Description: out.String(),
			}, nil
		}),
	}

	cmdListVLC := &commands.YAGCommand{
		CustomEnabled: true,
		CmdCategory:   commands.CategoryModeration,
		Name:          "ListViolationsCount",
		Description:   "Lists Violations summary in entire server or of specified user optionally filtered by max violation age.\n Specify number of violations to skip while fetching using -skip flag ; max entries fetched 500",
		Aliases:       []string{"ViolationsCount", "VCount"},
		RequiredArgs:  0,
		Arguments: []*dcmd.ArgDef{
			&dcmd.ArgDef{Name: "User", Type: dcmd.UserID},
		},
		ArgSwitches: []*dcmd.ArgDef{
			&dcmd.ArgDef{Switch: "ma", Name: "Max Violation Age", Default: time.Duration(0), Type: &commands.DurationArg{}},
			&dcmd.ArgDef{Switch: "skip", Name: "Amount Skipped", Type: dcmd.Int, Default: 0},
		},
		RequireDiscordPerms: []int64{discordgo.PermissionManageServer, discordgo.PermissionAdministrator, discordgo.PermissionBanMembers, discordgo.PermissionKickMembers, discordgo.PermissionManageMessages},
		RunFunc: func(parsed *dcmd.Data) (interface{}, error) {
			userID := parsed.Args[0].Int64()
			order := "id desc"
			limit := 500

			//Check Flags
			maxAge := parsed.Switches["ma"].Value.(time.Duration)
			skip := parsed.Switches["skip"].Int()
			if skip < 0 {
				skip = 0
			}

			// retrieve Violations
			qms := []qm.QueryMod{qm.Where("guild_id = ?", parsed.GS.ID), qm.OrderBy(order), qm.Limit(limit), qm.Offset(skip)}

			if userID != 0 {
				qms = append(qms, qm.Where("user_id = ?", userID))
			}

			if maxAge != 0 {
				qms = append(qms, qm.Where("created_at > ?", time.Now().Add(-maxAge)))
			}

			listViolations, err := models.AutomodViolations(qms...).AllG(context.Background())

			if err != nil {
				return nil, err
			}

			if len(listViolations) < 1 {
				return "No Active Violations or No Violations fetched with specified conditions", nil
			}

			out := ""

			violations := make(map[string]int)
			for _, entry := range listViolations {
				violations[entry.Name] = violations[entry.Name] + 1
			}

			for name, count := range violations {
				out += fmt.Sprintf("Violation: %-20s Count: %d\n", name, count)
			}

			if out == "" {
				return "No Violations found with specified conditions", nil
			}

			out = "```" + out + fmt.Sprintf("%-31s Count: %d\n", "Total", len(listViolations)) + "```"
			return &discordgo.MessageEmbed{
				Title:       "Violations Summary",
				Description: out,
			}, nil
		},
	}

	cmdListV := &commands.YAGCommand{
		CustomEnabled: true,
		CmdCategory:   commands.CategoryModeration,
		Name:          "ListViolations",
		Description:   "Lists Violations of specified user \n old flag posts oldest violations in first page ( from oldest to newest ).",
		Aliases:       []string{"Violations", "ViolationLogs", "VLogs", "VLog"},
		RequiredArgs:  1,
		Arguments: []*dcmd.ArgDef{
			&dcmd.ArgDef{Name: "User", Type: dcmd.UserID},
			&dcmd.ArgDef{Name: "Page Number", Type: dcmd.Int, Default: 0},
		},
		ArgSwitches: []*dcmd.ArgDef{
			&dcmd.ArgDef{Switch: "old", Name: "Oldest First"},
		},
		RequireDiscordPerms: []int64{discordgo.PermissionManageServer, discordgo.PermissionAdministrator, discordgo.PermissionBanMembers, discordgo.PermissionKickMembers, discordgo.PermissionManageMessages},
		RunFunc: paginatedmessages.PaginatedCommand(1, func(parsed *dcmd.Data, p *paginatedmessages.PaginatedMessage, page int) (*discordgo.MessageEmbed, error) {
			skip := (page - 1) * 15
			userID := parsed.Args[0].Int64()
			limit := 15

			//Check Flags
			order := "id desc"
			if parsed.Switches["old"].Value != nil && parsed.Switches["old"].Value.(bool) {
				order = "id asc"
			}

			// retrieve Violations
			listViolations, err := models.AutomodViolations(qm.Where("guild_id = ? AND user_id = ?", parsed.GS.ID, userID), qm.OrderBy(order), qm.Limit(limit), qm.Offset(skip)).AllG(context.Background())
			if err != nil {
				return nil, err
			}

			if len(listViolations) < 1 && p != nil && p.LastResponse != nil { //Dont send No Results error on first execution
				return nil, paginatedmessages.ErrNoResults
			}

			out := ""
			if len(listViolations) > 0 {
				for _, entry := range listViolations {

					out += fmt.Sprintf("#%-4d: [%-19s] Rule ID: %d \nViolation Name: %s\n\n", entry.ID, entry.CreatedAt.UTC().Format(time.RFC822), entry.RuleID.Int64, entry.Name)
				}

				out = "```" + out + "```"
			} else {
				out = "No violations"
			}

			return &discordgo.MessageEmbed{
				Title:       "Violation Logs",
				Description: out,
			}, nil
		}),
	}

	cmdDelV := &commands.YAGCommand{
		CustomEnabled: true,
		CmdCategory:   commands.CategoryModeration,
		Name:          "DeleteViolation",
		Description:   "Deletes a Violation with the specified ID. ID is the first number of each Violation in the ListViolations command.",
		Aliases:       []string{"DelViolation", "DelV", "DV"},
		RequiredArgs:  1,
		Arguments: []*dcmd.ArgDef{
			&dcmd.ArgDef{Name: "ID", Type: dcmd.Int},
		},
		RequireDiscordPerms: []int64{discordgo.PermissionManageServer, discordgo.PermissionAdministrator, discordgo.PermissionBanMembers},
		RunFunc: func(parsed *dcmd.Data) (interface{}, error) {
			ID := parsed.Args[0].Int()
			rows, err := models.AutomodViolations(qm.Where("guild_id = ? AND id = ?", parsed.GS.ID, ID)).DeleteAll(context.Background(), common.PQ)

			if err != nil {
				return nil, err
			}
			if rows < 1 {
				return "Failed deleting, most likely no active violation with specified id", nil
			}

			return "👌", nil
		},
	}

	cmdClearV := &commands.YAGCommand{
		CustomEnabled: true,
		CmdCategory:   commands.CategoryModeration,
		Name:          "ClearViolations",
		Description:   "Clears Violations of specified user (or global if User ID = 0 or unspecified) optionally filtered by Name, Min/Max age and other conditions. By default, more recent violations are preferentially cleared. Maximum of 2000 can be cleared at a time.",
		Aliases:       []string{"ClearV", "ClrViolations", "ClrV"},
		Arguments: []*dcmd.ArgDef{
<<<<<<< HEAD
			&dcmd.ArgDef{Name: "User", Default: 0, Type: dcmd.UserID},
			&dcmd.ArgDef{Name: "Violation Name", Type:dcmd.String},
=======
			&dcmd.ArgDef{Name: "User", Type: dcmd.UserID},
			&dcmd.ArgDef{Name: "Violation Name", Type: dcmd.String},
>>>>>>> 4f409d99
		},
		ArgSwitches: []*dcmd.ArgDef{
			&dcmd.ArgDef{Switch: "ma", Name: "Max Violation Age", Default: time.Duration(0), Type: &commands.DurationArg{}},
			&dcmd.ArgDef{Switch: "minage", Name: "Min Violation Age", Default: time.Duration(0), Type: &commands.DurationArg{}},
			&dcmd.ArgDef{Switch: "num", Name: "Max Violations Cleared", Default: 2000, Type: &dcmd.IntArg{Min:0, Max: 2000}},
			&dcmd.ArgDef{Switch: "old", Name: "Preferentially Clear Older Violations"},
			&dcmd.ArgDef{Switch: "skip", Name: "Amount Skipped", Default: 0, Type: dcmd.Int},
		},
		ArgumentCombos: [][]int{[]int{0, 1}, []int{0}, []int{1}, []int{}},
		RequireDiscordPerms: []int64{discordgo.PermissionManageServer, discordgo.PermissionAdministrator, discordgo.PermissionBanMembers},
<<<<<<< HEAD
		GuildScopeCooldown: 5,
=======
		GuildScopeCooldown:  2,
>>>>>>> 4f409d99
		RunFunc: func(parsed *dcmd.Data) (interface{}, error) {
			UserID := parsed.Args[0].Int64()
			VName := parsed.Args[1].Str()
			order := "id desc"

			//Check Flags
			maxAge := parsed.Switches["ma"].Value.(time.Duration)
			minAge := parsed.Switches["minage"].Value.(time.Duration)
			skip := parsed.Switches["skip"].Int()
			if skip < 0 {
				skip = 0
			}
			limit := parsed.Switches["num"].Int()
			if parsed.Switches["old"].Value != nil && parsed.Switches["old"].Value.(bool) {
				order = "id asc"
			}

			//Construct Query and Fetch Rows
			qms := []qm.QueryMod{qm.Where("guild_id = ?", parsed.GS.ID), qm.OrderBy(order), qm.Offset(skip), qm.Limit(limit)}
			
			if UserID != 0 {
				qms = append(qms, qm.Where("user_id = ?", UserID))
			}
			
			if VName != "" {
				qms = append(qms, qm.Where("name = ?", VName))
			}

			if maxAge != 0 {
				qms = append(qms, qm.Where("created_at > ?", time.Now().Add(-maxAge)))
			}

			if minAge != 0 {
				qms = append(qms, qm.Where("created_at < ?", time.Now().Add(-minAge)))
			}


			rows, err := models.AutomodViolations(qms...).AllG(context.Background())
			if err != nil {
				return nil, err
			}

			//Delete Filtered rows.
			cleared, err := rows.DeleteAllG(context.Background())
			if err != nil {
				return nil, err
			}

			return fmt.Sprintf("%d Violations Cleared!!", cleared), nil
		},
	}

	container := commands.CommandSystem.Root.Sub("automod", "amod")
	container.NotFound = commands.CommonContainerNotFoundHandler(container, "")

	container.AddCommand(cmdViewRulesets, cmdViewRulesets.GetTrigger())
	container.AddCommand(cmdToggleRuleset, cmdToggleRuleset.GetTrigger())
	container.AddCommand(cmdLogs, cmdLogs.GetTrigger())
	container.AddCommand(cmdListV, cmdListV.GetTrigger())
	container.AddCommand(cmdListVLC, cmdListVLC.GetTrigger())
	container.AddCommand(cmdDelV, cmdDelV.GetTrigger())
	container.AddCommand(cmdClearV, cmdClearV.GetTrigger())
}<|MERGE_RESOLUTION|>--- conflicted
+++ resolved
@@ -301,13 +301,8 @@
 		Description:   "Clears Violations of specified user (or global if User ID = 0 or unspecified) optionally filtered by Name, Min/Max age and other conditions. By default, more recent violations are preferentially cleared. Maximum of 2000 can be cleared at a time.",
 		Aliases:       []string{"ClearV", "ClrViolations", "ClrV"},
 		Arguments: []*dcmd.ArgDef{
-<<<<<<< HEAD
 			&dcmd.ArgDef{Name: "User", Default: 0, Type: dcmd.UserID},
 			&dcmd.ArgDef{Name: "Violation Name", Type:dcmd.String},
-=======
-			&dcmd.ArgDef{Name: "User", Type: dcmd.UserID},
-			&dcmd.ArgDef{Name: "Violation Name", Type: dcmd.String},
->>>>>>> 4f409d99
 		},
 		ArgSwitches: []*dcmd.ArgDef{
 			&dcmd.ArgDef{Switch: "ma", Name: "Max Violation Age", Default: time.Duration(0), Type: &commands.DurationArg{}},
@@ -318,11 +313,7 @@
 		},
 		ArgumentCombos: [][]int{[]int{0, 1}, []int{0}, []int{1}, []int{}},
 		RequireDiscordPerms: []int64{discordgo.PermissionManageServer, discordgo.PermissionAdministrator, discordgo.PermissionBanMembers},
-<<<<<<< HEAD
 		GuildScopeCooldown: 5,
-=======
-		GuildScopeCooldown:  2,
->>>>>>> 4f409d99
 		RunFunc: func(parsed *dcmd.Data) (interface{}, error) {
 			UserID := parsed.Args[0].Int64()
 			VName := parsed.Args[1].Str()
