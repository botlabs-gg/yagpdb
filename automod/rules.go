package automod

import (
	"fmt"
	"github.com/jonas747/discordgo"
	"github.com/jonas747/dutil/dstate"
	"github.com/jonas747/yagpdb/common"
	"github.com/mediocregopher/radix.v2/redis"
	"github.com/sirupsen/logrus"
	"net/url"
	"regexp"
	"strconv"
	"strings"
	"time"
)

type Punishment int

const (
	PunishNone Punishment = iota
	PunishMute
	PunishKick
	PunishBan
)

type Rule interface {
	Check(m *discordgo.Message, cs *dstate.ChannelState, client *redis.Client) (del bool, punishment Punishment, msg string, err error)
	ShouldIgnore(msg *discordgo.Message, m *dstate.MemberState) bool
	GetMuteDuration() int
}

type BaseRule struct {
	Enabled bool
	// Name    string

	ViolationsExpire int `valid:"0,44640"`

	// Execute these punishments after certain number of repeated violaions
	MuteAfter    int `valid:"0,1000"`
	MuteDuration int `valid:"0,44640"`
	KickAfter    int `valid:"0,1000"`
	BanAfter     int `valid:"0,1000"`

	IgnoreRole     string   `valid:"role,true"`
	IgnoreChannels []string `valid:"channel,false"`
}

func (r BaseRule) GetMuteDuration() int {
	return r.MuteDuration
}

func (r BaseRule) IgnoreRoleInt() int64 {
	ir, _ := strconv.ParseInt(r.IgnoreRole, 10, 64)
	return ir
}

func (r BaseRule) IgnoreChannelsParsed() []int64 {
	result := make([]int64, 0, len(r.IgnoreChannels))
	for _, str := range r.IgnoreChannels {
		parsed, err := strconv.ParseInt(str, 10, 64)
		if err == nil && parsed != 0 {
			result = append(result, parsed)
		}
	}

	return result
}

func (r BaseRule) PushViolation(client *redis.Client, key string) (p Punishment, err error) {
	violations := 0
	violations, err = client.Cmd("INCR", key).Int()
	if err != nil {
		return
	}

	client.Cmd("EXPIRE", key, r.ViolationsExpire)

	mute := r.MuteAfter > 0 && violations >= r.MuteAfter
	kick := r.KickAfter > 0 && violations >= r.KickAfter
	ban := r.BanAfter > 0 && violations >= r.BanAfter

	if ban {
		p = PunishBan
	} else if kick {
		p = PunishKick
	} else if mute {
		p = PunishMute
	}

	return
}

// Returns true if this rule should be ignored
func (r BaseRule) ShouldIgnore(evt *discordgo.Message, ms *dstate.MemberState) bool {
	if !r.Enabled {
		return true
	}

	strC := discordgo.StrID(evt.ChannelID)
	for _, ignoreChannel := range r.IgnoreChannels {
		if ignoreChannel == strC {
			return true
		}
	}

	for _, role := range ms.Roles {
		if r.IgnoreRoleInt() == role {
			return true
		}
	}

	return false
}

type SpamRule struct {
	BaseRule `valid:"traverse"`

	NumMessages int `valid:"0,1000"`
	Within      int `valid:"0,100"`
}

// Triggers when a certain number of messages is found by the same author within a timeframe
func (s *SpamRule) Check(evt *discordgo.Message, cs *dstate.ChannelState, client *redis.Client) (del bool, punishment Punishment, msg string, err error) {

	within := time.Duration(s.Within) * time.Second
	now := time.Now()

	amount := 1

	for i := len(cs.Messages) - 1; i >= 0; i-- {
		cMsg := cs.Messages[i]

		age := now.Sub(cMsg.ParsedCreated)
		if age > within {
			break
		}

		if cMsg.Message.Author.ID == evt.Author.ID && evt.ID != cMsg.Message.ID {
			amount++
		}
	}

	if amount < s.NumMessages {
		return
	}

	del = true

	punishment, err = s.PushViolation(client, KeyViolations(cs.Guild.ID, evt.Author.ID, "spam"))
	if err != nil {
		return
	}

	msg = "Sending messages too fast."

	return
}

type InviteRule struct {
	BaseRule `valid:"traverse"`
}

var inviteRegex = regexp.MustCompile(`(discord\.gg|discordapp\.com\/invite)(?:\/#)?\/([a-zA-Z0-9-]+)`)

func (i *InviteRule) Check(evt *discordgo.Message, cs *dstate.ChannelState, client *redis.Client) (del bool, punishment Punishment, msg string, err error) {
	matches := inviteRegex.FindAllStringSubmatch(evt.ContentWithMentionsReplaced(), -1)
	if len(matches) < 1 {
		return
	}

	checked := make([]string, 0)

	badInvite := false

OUTER:
	for _, v := range matches {
		if len(v) < 3 {
			continue
		}
		id := v[2]

		// only check each link once
		for _, c := range checked {
			if id == c {
				continue OUTER
			}
		}

		checked = append(checked, id)

		invite, err := common.BotSession.Invite(id)
		if err != nil {
			logrus.Error(err)
			continue
		}

		// Ignore invites to this server
		if invite.Guild.ID == cs.Guild.ID {
			continue
		}
		badInvite = true
		break
	}

	if !badInvite {
		return
	}

	del = true

	punishment, err = i.PushViolation(client, KeyViolations(cs.Guild.ID, evt.Author.ID, "invite"))
	if err != nil {
		return
	}

	msg = "Sending server invites to another server."
	return
}

type MentionRule struct {
	BaseRule `valid:"traverse"`

	Treshold int `valid:"0,500"`
}

func (m *MentionRule) Check(evt *discordgo.Message, cs *dstate.ChannelState, client *redis.Client) (del bool, punishment Punishment, msg string, err error) {
	if len(evt.Mentions) < m.Treshold {
		return
	}

	del = true

	punishment, err = m.PushViolation(client, KeyViolations(cs.Guild.ID, evt.Author.ID, "mention"))
	if err != nil {
		return
	}
	msg = "Sending too many mentions."
	return
}

type LinksRule struct {
	BaseRule `valid:"traverse"`
}

var linkRegex = regexp.MustCompile(`((https?|steam):\/\/[^\s<]+[^<.,:;"')\]\s])`)

func (l *LinksRule) Check(evt *discordgo.Message, cs *dstate.ChannelState, client *redis.Client) (del bool, punishment Punishment, msg string, err error) {

	if !linkRegex.MatchString(evt.ContentWithMentionsReplaced()) {
		return
	}

	del = true
	punishment, err = l.PushViolation(client, KeyViolations(cs.Guild.ID, evt.Author.ID, "links"))
	if err != nil {
		return
	}

	msg = "You do not have permission to send links"

	return
}

type WordsRule struct {
	BaseRule          `valid:"traverse"`
	BuiltinSwearWords bool
	BannedWords       string          `valid:",25000"`
	compiledWords     map[string]bool `json:"-"`
}

func (w *WordsRule) GetCompiled() map[string]bool {
	if w.compiledWords != nil {
		return w.compiledWords
	}

	w.compiledWords = make(map[string]bool)
	fields := strings.Fields(w.BannedWords)
	for _, word := range fields {
		w.compiledWords[strings.ToLower(word)] = true
	}

	return w.compiledWords
}

func (w *WordsRule) Check(evt *discordgo.Message, cs *dstate.ChannelState, client *redis.Client) (del bool, punishment Punishment, msg string, err error) {

	word := w.CheckMessage(evt.Content)
	if word == "" {
		return
	}

	// Fonud a bad word!
	del = true
	punishment, err = w.PushViolation(client, KeyViolations(cs.Guild.ID, evt.Author.ID, "badword"))

	msg = fmt.Sprintf("The word `%s` is banned, watch your language.", word)
	return
}

func (w *WordsRule) CheckMessage(content string) (word string) {
	userBanned := w.GetCompiled()

	lower := strings.ToLower(content)
	messageWords := strings.Fields(lower)
	for _, v := range messageWords {
		if _, ok := userBanned[v]; ok {
			return v
		}

		if w.BuiltinSwearWords {
			if _, ok := BuiltinSwearWords[v]; ok {
				return v
			}
		}
	}

	return ""
}

type SitesRule struct {
	BaseRule `valid:"traverse"`

	BuiltinBadSites           bool
	GoogleSafeBrowsingEnabled bool

	BannedWebsites   string `valid:",10000"`
	compiledWebsites []string
}

func (w *SitesRule) GetCompiled() []string {
	if w.compiledWebsites != nil {
		return w.compiledWebsites
	}

	fields := strings.Fields(w.BannedWebsites)

	w.compiledWebsites = make([]string, len(fields))

	for i, field := range fields {
		w.compiledWebsites[i] = strings.ToLower(field)
	}

	return w.compiledWebsites
}

func (s *SitesRule) Check(evt *discordgo.Message, cs *dstate.ChannelState, client *redis.Client) (del bool, punishment Punishment, msg string, err error) {
	banned, item, threatList := s.checkMessage(evt.Content)
	if !banned {
		return
	}

<<<<<<< HEAD
	punishment, err = s.PushViolation(client, KeyViolations(cs.Guild.ID(), evt.Author.ID, "badlink"))
=======
	punishment, err = s.PushViolation(client, KeyViolations(cs.Guild.ID, evt.Author.ID, "badlink"))
>>>>>>> 0de67e32
	extraInfo := ""
	if threatList != "" {
		extraInfo = "(sb: " + threatList + ")"
	}

	msg = fmt.Sprintf("The website `%s` is banned %s", item, extraInfo)
	del = true
	return
}

func (s *SitesRule) checkMessage(message string) (banned bool, item string, threatList string) {
	matches := linkRegex.FindAllString(message, -1)

	for _, v := range matches {
		parsed, err := url.ParseRequestURI(v)
		if err != nil {
			logrus.WithError(err).WithField("url", v).Error("Failed parsing request url matched with regex")
		} else {
			if banned, item := s.isBanned(parsed.Host); banned {
				return true, item, ""
			}
		}

	}

	// Check safebrowsing
	if safeBrowser == nil || !s.GoogleSafeBrowsingEnabled {
		return false, "", ""
	}

	urlThreats, err := safeBrowser.LookupURLs(matches)
	if err != nil {
		logrus.WithError(err).Error("Failed checking urls against google safebrowser")
	}

	for _, link := range urlThreats {
		for _, threat := range link {
			return true, threat.Pattern, threat.ThreatType.String()
		}
	}

	return false, "", ""
}

func (s *SitesRule) isBanned(host string) (bool, string) {
	if index := strings.Index(host, ":"); index > -1 {
		host = host[:index]
	}

	host = strings.ToLower(host)

	for _, v := range s.compiledWebsites {
		if s.matchesItem(v, host) {
			return true, v
		}
	}

	return false, ""
}

func (s *SitesRule) matchesItem(filter, str string) bool {

	if strings.HasSuffix(str, "."+filter) {
		return true
	}

	return str == filter
}<|MERGE_RESOLUTION|>--- conflicted
+++ resolved
@@ -349,11 +349,7 @@
 		return
 	}
 
-<<<<<<< HEAD
-	punishment, err = s.PushViolation(client, KeyViolations(cs.Guild.ID(), evt.Author.ID, "badlink"))
-=======
 	punishment, err = s.PushViolation(client, KeyViolations(cs.Guild.ID, evt.Author.ID, "badlink"))
->>>>>>> 0de67e32
 	extraInfo := ""
 	if threatList != "" {
 		extraInfo = "(sb: " + threatList + ")"
