--- conflicted
+++ resolved
@@ -31,16 +31,8 @@
 
 func RegisterPlugin() {
 	RegexCache = ccache.New(ccache.Configure())
-<<<<<<< HEAD
 
-	_, err := common.PQ.Exec(DBSchema)
-	if err != nil {
-		logger.WithError(err).Error("Failed setting up automod postgres tables, plugin will be disabled.")
-		return
-	}
-=======
 	common.InitSchema(DBSchema, "automod_v2")
->>>>>>> e6e4acb5
 
 	p := &Plugin{}
 	common.RegisterPlugin(p)
