--- conflicted
+++ resolved
@@ -81,12 +81,8 @@
             <li><b>Bad words/websites:</b> YAGPDB comes with a built-in list of bad sites and swear words you can use if you want, or you can define your own.</li>
         </ul>
         <p><b>TIP:</b> The ban and kick message from the moderation settings will be used when the bot kicks and bans</p>
-<<<<<<< HEAD
-        <p>If you need any help setting up a rule, join the support server above and ask in #HELP.</p>            
-=======
         <p><b>Check out the documentation for more info: <a href="https://docs.yagpdb.xyz/automoderator">docs.yagpdb.xyz/automoderator</a></b>
         <p>If you need any help setting up a rule, join the support server above.</p>
->>>>>>> e591dd3e
     </div>
 </div>
 {{end}}
