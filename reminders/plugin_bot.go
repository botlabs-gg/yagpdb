package reminders

import (
	"fmt"
	"strconv"
	"strings"
	"time"
	"unicode/utf8"

	"github.com/jinzhu/gorm"
	"github.com/jonas747/dcmd/v2"
	"github.com/jonas747/discordgo"
	"github.com/jonas747/yagpdb/bot"
	"github.com/jonas747/yagpdb/commands"
	"github.com/jonas747/yagpdb/common"
	"github.com/jonas747/yagpdb/common/scheduledevents2"
	seventsmodels "github.com/jonas747/yagpdb/common/scheduledevents2/models"
)

var logger = common.GetPluginLogger(&Plugin{})

var _ bot.BotInitHandler = (*Plugin)(nil)
var _ commands.CommandProvider = (*Plugin)(nil)

func (p *Plugin) AddCommands() {
	commands.AddRootCommands(p, cmds...)
}

func (p *Plugin) BotInit() {
	// scheduledevents.RegisterEventHandler("reminders_check_user", checkUserEvtHandlerLegacy)
	scheduledevents2.RegisterHandler("reminders_check_user", int64(0), checkUserScheduledEvent)
	scheduledevents2.RegisterLegacyMigrater("reminders_check_user", migrateLegacyScheduledEvents)
}

// Reminder management commands
var cmds = []*commands.YAGCommand{
	{
		CmdCategory:  commands.CategoryTool,
		Name:         "Remindme",
		Description:  "Schedules a reminder, example: 'remindme 1h30min are you alive still?'",
		Aliases:      []string{"remind", "reminder"},
		RequiredArgs: 2,
		Arguments: []*dcmd.ArgDef{
			{Name: "Time", Type: &commands.DurationArg{}},
			{Name: "Message", Type: dcmd.String},
		},
		SlashCommandEnabled: true,
		DefaultEnabled:      true,
		RunFunc: func(parsed *dcmd.Data) (interface{}, error) {
			currentReminders, _ := GetUserReminders(parsed.Author.ID)
			if len(currentReminders) >= 25 {
				return "You can have a maximum of 25 active reminders, list your reminders with the `reminders` command", nil
			}

			fromNow := parsed.Args[0].Value.(time.Duration)

			durString := common.HumanizeDuration(common.DurationPrecisionSeconds, fromNow)
			when := time.Now().Add(fromNow)
			tStr := when.UTC().Format(time.RFC822)

			if when.After(time.Now().Add(time.Hour * 24 * 366)) {
				return "Can be max 365 days from now...", nil
			}

			_, err := NewReminder(parsed.Author.ID, parsed.GuildData.GS.ID, parsed.ChannelID, parsed.Args[1].Str(), when)
			if err != nil {
				return nil, err
			}

			return "Set a reminder in " + durString + " from now (" + tStr + ")\nView reminders with the reminders command", nil
		},
	},
	{
		CmdCategory:         commands.CategoryTool,
		Name:                "Reminders",
		Description:         "Lists your active reminders",
		SlashCommandEnabled: true,
		DefaultEnabled:      true,
		RunFunc: func(parsed *dcmd.Data) (interface{}, error) {
			currentReminders, err := GetUserReminders(parsed.Author.ID)
			if err != nil {
				return nil, err
			}

			out := "Your reminders:\n"
			out += stringReminders(currentReminders, false)
			out += "\nRemove a reminder with `delreminder/rmreminder (id)` where id is the first number for each reminder above.\nTo clear all reminders, use `delreminder` with the `-a` switch."
			return out, nil
		},
	},
	{
		CmdCategory:         commands.CategoryTool,
		Name:                "CReminders",
		Description:         "Lists reminders in channel, only users with 'manage server' permissions can use this.",
		SlashCommandEnabled: true,
		DefaultEnabled:      true,
		RunFunc: func(parsed *dcmd.Data) (interface{}, error) {
			ok, err := bot.AdminOrPermMS(parsed.ChannelID, parsed.GuildData.MS, discordgo.PermissionManageChannels)
			if err != nil {
				return nil, err
			}
			if !ok {
				return "You do not have access to this command (requires manage channel permission)", nil
			}

			currentReminders, err := GetChannelReminders(parsed.ChannelID)
			if err != nil {
				return nil, err
			}

			out := "Reminders in this channel:\n"
			out += stringReminders(currentReminders, true)
			out += "\nRemove a reminder with `delreminder/rmreminder (id)` where id is the first number for each reminder above"
			return out, nil
		},
	},
	{
		CmdCategory:  commands.CategoryTool,
		Name:         "DelReminder",
		Aliases:      []string{"rmreminder"},
		Description:  "Deletes a reminder. You can delete reminders from other users provided you are running this command in the same guild the reminder was created in and have the Manage Channel permission in the channel the reminder was created in.",
		RequiredArgs: 0,
		Arguments: []*dcmd.ArgDef{
			{Name: "ID", Type: dcmd.Int},
		},
<<<<<<< HEAD
		SlashCommandEnabled: true,
		DefaultEnabled:      true,
=======
		ArgSwitches: []*dcmd.ArgDef{
			{Switch: "a", Name: "all"},
		},
>>>>>>> 630861e3
		RunFunc: func(parsed *dcmd.Data) (interface{}, error) {
			var reminder Reminder

			clearAll := parsed.Switch("a").Value != nil && parsed.Switch("a").Value.(bool)
			if clearAll {
				db := common.GORM.Where("user_id = ?", parsed.Msg.Author.ID).Delete(&reminder)
				err := db.Error
				if err != nil {
					return "Error clearing reminders", err
				}

				count := db.RowsAffected
				if count == 0 {
					return "No reminders to clear", nil
				}
				return fmt.Sprintf("Cleared %d reminders", count), nil
			}

			if len(parsed.Args) == 0 || parsed.Args[0].Value == nil {
				return "No reminder ID provided", nil
			}

			err := common.GORM.Where(parsed.Args[0].Int()).First(&reminder).Error
			if err != nil {
				if err == gorm.ErrRecordNotFound {
					return "No reminder by that id found", nil
				}
				return "Error retrieving reminder", err
			}

			// Check perms
			if reminder.UserID != discordgo.StrID(parsed.Author.ID) {
				if reminder.GuildID != parsed.GuildData.GS.ID {
					return "You can only delete reminders that are not your own in the guild the reminder was originally created", nil
				}
				ok, err := bot.AdminOrPermMS(reminder.ChannelIDInt(), parsed.GuildData.MS, discordgo.PermissionManageChannels)
				if err != nil {
					return nil, err
				}
				if !ok {
					return "You need manage channel permission in the channel the reminder is in to delete reminders that are not your own", nil
				}
			}

			// Do the actual deletion
			err = common.GORM.Delete(reminder).Error
			if err != nil {
				return nil, err
			}

			// Check if we should remove the scheduled event
			currentReminders, err := GetUserReminders(reminder.UserIDInt())
			if err != nil {
				return nil, err
			}

			delMsg := fmt.Sprintf("Deleted reminder **#%d**: '%s'", reminder.ID, limitString(reminder.Message))

			// If there is another reminder with the same timestamp, do not remove the scheduled event
			for _, v := range currentReminders {
				if v.When == reminder.When {
					return delMsg, nil
				}
			}

			return delMsg, nil
		},
	},
}

func stringReminders(reminders []*Reminder, displayUsernames bool) string {
	out := ""
	for _, v := range reminders {
		parsedCID, _ := strconv.ParseInt(v.ChannelID, 10, 64)

		t := time.Unix(v.When, 0)
		timeFromNow := common.HumanizeTime(common.DurationPrecisionMinutes, t)
		tStr := t.Format(time.RFC822)
		if !displayUsernames {
			channel := "<#" + discordgo.StrID(parsedCID) + ">"
			out += fmt.Sprintf("**%d**: %s: '%s' - %s from now (%s)\n", v.ID, channel, limitString(v.Message), timeFromNow, tStr)
		} else {
			member, _ := bot.GetMember(v.GuildID, v.UserIDInt())
			username := "Unknown user"
			if member != nil {
				username = member.Username
			}
			out += fmt.Sprintf("**%d**: %s: '%s' - %s from now (%s)\n", v.ID, username, limitString(v.Message), timeFromNow, tStr)
		}
	}
	return out
}

func checkUserScheduledEvent(evt *seventsmodels.ScheduledEvent, data interface{}) (retry bool, err error) {
	// !important! the evt.GuildID can be 1 in cases where it was migrated from the legacy scheduled event system

	userID := *data.(*int64)

	reminders, err := GetUserReminders(userID)
	if err != nil {
		return true, err
	}

	now := time.Now()
	nowUnix := now.Unix()
	for _, v := range reminders {
		if v.When <= nowUnix {
			err := v.Trigger()
			if err != nil {
				// possibly try again
				return scheduledevents2.CheckDiscordErrRetry(err), err
			}
		}
	}

	return false, nil
}

func migrateLegacyScheduledEvents(t time.Time, data string) error {
	split := strings.Split(data, ":")
	if len(split) < 2 {
		logger.Error("invalid check user scheduled event: ", data)
		return nil
	}

	parsed, _ := strconv.ParseInt(split[1], 10, 64)

	return scheduledevents2.ScheduleEvent("reminders_check_user", 1, t, parsed)
}

func limitString(s string) string {
	if utf8.RuneCountInString(s) < 50 {
		return s
	}

	runes := []rune(s)
	return string(runes[:47]) + "..."
}<|MERGE_RESOLUTION|>--- conflicted
+++ resolved
@@ -123,14 +123,11 @@
 		Arguments: []*dcmd.ArgDef{
 			{Name: "ID", Type: dcmd.Int},
 		},
-<<<<<<< HEAD
-		SlashCommandEnabled: true,
-		DefaultEnabled:      true,
-=======
 		ArgSwitches: []*dcmd.ArgDef{
-			{Switch: "a", Name: "all"},
-		},
->>>>>>> 630861e3
+			{Switch: "a", Help: "All"},
+		},
+    SlashCommandEnabled: true,
+		DefaultEnabled:      true,
 		RunFunc: func(parsed *dcmd.Data) (interface{}, error) {
 			var reminder Reminder
 
