--- conflicted
+++ resolved
@@ -163,13 +163,13 @@
 			send := &discordgo.MessageSend{AllowedMentions: discordgo.AllowedMentions{}}
 
 			if modifiedEmbed {
-				send.Embed = embed
+				send.Embeds = []*discordgo.MessageEmbed{embed}
 			}
 			if content := data.Switch("content").Str(); content != "" {
 				send.Content = content
 			}
 
-			if send.Content == "" && send.Embed == nil {
+			if send.Content == "" && len(send.Embeds) == 0 {
 				return "Cannot send an empty message", nil
 			}
 
@@ -183,23 +183,13 @@
 			return nil, nil
 		}
 
-<<<<<<< HEAD
 		edit := &discordgo.MessageEdit{
 			Content:         &msg.Content,
-			AllowedMentions: &discordgo.AllowedMentions{},
+			AllowedMentions: discordgo.AllowedMentions{},
 			ID:              mID,
 			Channel:         cID,
-=======
-		if discordgo.IsEmbedEmpty(embed) {
-			return "Cannot send an empty Embed", nil
-		}
-
-		messageSend := &discordgo.MessageSend{
-			Content:         content,
-			Embeds:          []*discordgo.MessageEmbed{embed},
-			AllowedMentions: discordgo.AllowedMentions{},
->>>>>>> b09326f0
-		}
+		}
+
 		if content, set := getSwitch("content"); set {
 			v := content.(string)
 			if v == "" {
@@ -209,10 +199,10 @@
 			}
 		}
 		if modifiedEmbed || (msg != nil && len(msg.Embeds) > 0) {
-			edit.Embed = embed
-		}
-
-		if edit.Content == nil && edit.Embed == nil {
+			edit.Embeds = []*discordgo.MessageEmbed{embed}
+		}
+
+		if edit.Content == nil && len(edit.Embeds) == 0 {
 			return "Cannot edit a message to have no content and no embed", nil
 		}
 
