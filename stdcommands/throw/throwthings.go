package throw

import (
	"math/rand"
)

func randomThing() string {
	return throwThings[rand.Intn(len(throwThings))]
}

// If you want somthing added submit a pr
var throwThings = []string{
	"anime girls",
	"b1nzy",
	"bad jokes",
	"a boom box",
	"garliko~ (from GBDS)",
	"old cheese",
	"heroin",
	"sadness",
	"depression",
	"an evil villain with a plan to destroy earth",
	"a superhero on his way to stop an evil villain",
	"jonas747#0001",
	"hot firemen",
	"fat idiots",
	"a hairy potter",
	"hentai",
	"a soft knife",
	"a sharp pillow",
	"love",
	"hate",
	"a tomato",
	"a time machine that takes 1 year to travel 1 year into the future",
	"sadness disguised as hapiness",
	"debt",
	"all your imaginary friends",
	"homelessness",
	"stupid bot commands",
	"bad bots",
	"ol' musky",
	"wednesday, my dudes",
	"wednesday frog",
	"flat earthers",
	"round earthers",
	"prequel memes",
	"logan paul and jake paul",
	"selfbots",
	"very big fish",
	"ur mum",
	"the biggest fattest vape",
	"donald trump's wall",
	"smash mouth - all star",
	"H4sIABaqgVoA/1WPvW7FIAyFd57ibHmOTlWWrlVHenFIGrCvwCTi7a9Dq0rZ0Pn5OP6kqRBYULV4jlQqVJDkIPclDTvLCV0JpSWq8BxQBUEwuzcsLSU8JOdNM7FOFefqFfOUrbLxvnGELINzSkuBJ0UkvcyKpUg2XocYviC27tyMn1YVp2f2UDJ6t+5qEy7mQpQM6d5F1SP7nYbdONhqtWnOfdBxseTqx+34CzxverIFlxzk5JtRGsMXMd64M1ClMqK31P+/j9JvRvXdXhK+O930cYd9u9HAru0X+gIEKbNKeQEAAA==",
	"death",
	"tide pods",
	"a happy life with a good career and a nice family",
	"a sad life with a deadend career and a horrible family",
	"divorce papers",
	"an engagement ring",
	"yourself",
	"nothing",
	"insults",
	"compliments",
	"life advice",
	"scams",
	"nothing",
	"crappy code",
	"2 million ping",
	"myself",
	"easter eggs",
	"explosives",
	"a black hole",
	"cheap servers",
	"babies",
	"oranges",
	"eggs",
	"cream puffs",
	"plasma grenades",
	"human body parts",
	"Whitney",
	"a wedding",
	"a car",
	"a chair",
	"a rickroll",
	"money",
	"an 8ball",
	"crabs",
	"bits of the sky",
	"useless polls",
	"a television",
	"a bus",
	"expensive cheese",
	"lame memes",
	"spaghetti",
	"cats",
	"free games",
	"birds",
	"potatoes",
	"a football stadium",
	"water",
	"an alarm clock",
	"air",
	"electricity",
	"music",
	"jail time",
	"watches",
	"bookshelves",
	"the sun",
	"trains",
	"iron",
	"paper",
	"a random city",
	"cheap radios",
	"doors",
	"pie",
	"squares",
	"a duck",
	"lily from at&t",
<<<<<<< HEAD
	"YSBiYXNlNjQgZGVjb2Rpbmcgd2Vic2l0ZQ==",
	"a pipebomb",
	"19 dollar fortnite card",
	"pluto",
	"the sun",
	"Amazon Alexa",
	"the word \"kakorrhaphiophobia\"",
=======
	"couples therapy",
>>>>>>> 876ae01e
}<|MERGE_RESOLUTION|>--- conflicted
+++ resolved
@@ -117,7 +117,6 @@
 	"squares",
 	"a duck",
 	"lily from at&t",
-<<<<<<< HEAD
 	"YSBiYXNlNjQgZGVjb2Rpbmcgd2Vic2l0ZQ==",
 	"a pipebomb",
 	"19 dollar fortnite card",
@@ -125,7 +124,5 @@
 	"the sun",
 	"Amazon Alexa",
 	"the word \"kakorrhaphiophobia\"",
-=======
 	"couples therapy",
->>>>>>> 876ae01e
 }