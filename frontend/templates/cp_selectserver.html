--- conflicted
+++ resolved
@@ -80,13 +80,8 @@
                 <h2 class="card-title">Check out...</h2>
             </header>
             <div class="card-body">
-<<<<<<< HEAD
-                <p>YAGPDB is open source! The project is hosted on github here: <a href="https://github.com/jonas747/yagpdb">jonas747/yagpdb</a>.</p>
+                <p>YAGPDB is open source! The project is hosted on github here: <a href="https://github.com/botlabs-gg/yagpdb">jonas747/yagpdb</a>.</p>
                 <p><a href="https://docs.yagpdb.xyz/donating" target="_blank">Donate with Patreon</a>. Donating $3 or more will grant you premium slots you can assign to servers!</p>
-=======
-                <p>YAGPDB is open source! The project is hosted on github here: <a href="https://github.com/botlabs-gg/yagpdb">jonas747/yagpdb</a>.</p>
-                <p><a href="https://docs.yagpdb.xyz/donating" target="_blank">Donate using patreon, bitcoin and other cryptos!</a> Donating $3 or more will grant you premium slots you can assign to servers!</p>
->>>>>>> c67f8f7b
                 <p>Looking to buy the ad space? <a href="https://docs.yagpdb.xyz/donating#advertisement" target="_blank">Click here for more info</a>.</p>
                 <p>Looking for the YAGPDB <a href="https://discord.gg/4udtcA5">Discord server</a>?</p>
             </div>
